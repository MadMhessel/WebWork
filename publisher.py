--- conflicted
+++ resolved
@@ -8,11 +8,7 @@
 
 import requests
 
-<<<<<<< HEAD
 from . import config, db, rewrite, http_client, images
-=======
-from . import config, db, rewrite, http_client
->>>>>>> 5ea8533c
 from .utils import shorten_url
 
 logger = logging.getLogger(__name__)
@@ -157,11 +153,6 @@
     except Exception:
         fid = None
     return str(res.get("message_id")), fid
-<<<<<<< HEAD
-=======
-
->>>>>>> 5ea8533c
-
 # ---------------------------------------------------------------------------
 # Public helpers used in tests and pipeline
 # ---------------------------------------------------------------------------
@@ -261,25 +252,17 @@
     }
     photo = item.get("tg_file_id") or item.get("image_url")
     mid = None
-<<<<<<< HEAD
     if (
         cfg.PREVIEW_MODE != "text_only"
         and getattr(cfg, "ATTACH_IMAGES", True)
         and photo
     ):
-=======
-    if getattr(cfg, "ATTACH_IMAGES", True) and photo:
->>>>>>> 5ea8533c
         res = _send_photo(chat_id, photo, caption, parse_mode, reply_markup=keyboard)
         mid = res[0] if res else None
         if mid and long_text:
             _send_text(chat_id, long_text, parse_mode)
         return mid
-<<<<<<< HEAD
     return _send_text(chat_id, caption if not long_text else long_text, parse_mode, reply_markup=keyboard)
-=======
-    return _send_text(chat_id, caption, parse_mode, reply_markup=keyboard)
->>>>>>> 5ea8533c
 
 
 def publish_from_queue(conn: sqlite3.Connection, mod_id: int, text_override: Optional[str] = None, cfg=config) -> Optional[str]:
@@ -294,7 +277,6 @@
     caption, long_text = compose_preview(title, body, url, parse_mode)
     chat_id = getattr(cfg, "CHANNEL_CHAT_ID", "") or getattr(cfg, "CHANNEL_ID", "")
     mid: Optional[str] = None
-<<<<<<< HEAD
     photo = row["tg_file_id"] or row["image_url"]
     if not row["tg_file_id"] and row["image_url"]:
         try:
@@ -314,10 +296,6 @@
         and getattr(cfg, "ATTACH_IMAGES", True)
         and photo
     ):
-=======
-    photo = row["tg_file_id"]
-    if getattr(cfg, "ATTACH_IMAGES", True) and photo:
->>>>>>> 5ea8533c
         res = _send_photo(chat_id, photo, caption, parse_mode)
         if res:
             mid = res[0]
