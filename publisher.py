import json
import logging
import time
from io import BytesIO
from typing import Any, Dict, Optional, Tuple, Union
import sqlite3

import requests
import html

from formatting import clean_html_tags, html_escape, truncate_by_chars

try:  # Pillow is optional
    from PIL import Image  # type: ignore
except Exception:  # pragma: no cover
    Image = None  # type: ignore

try:
    from . import config, db, rewrite, http_client
except ImportError:  # pragma: no cover
    import config  # type: ignore
    import db  # type: ignore
    import rewrite  # type: ignore
    import http_client  # type: ignore

logger = logging.getLogger(__name__)

_API_BASE = "https://api.telegram.org"
_client_base_url: Optional[str] = None


# ---------------------------------------------------------------------------
# Client helpers
# ---------------------------------------------------------------------------


def init_telegram_client(token: Optional[str] = None) -> None:
    """Initialize base URL for Telegram Bot API."""
    global _client_base_url
    token = token or getattr(config, "BOT_TOKEN", "").strip()
    if not token:
        logger.warning("BOT_TOKEN пуст — отправка в Telegram отключена.")
        _client_base_url = None
        return
    _client_base_url = f"{_API_BASE}/bot{token}"


def _ensure_client() -> bool:
    if _client_base_url is None:
        init_telegram_client()
    return _client_base_url is not None


# ---------------------------------------------------------------------------
# Formatting helpers
# ---------------------------------------------------------------------------

_MD_V2_RESERVED = "_*[]()~`>#+-=|{}.!\\"


def _escape_markdown_v2(text: str) -> str:
    return "".join(f"\\{ch}" if ch in _MD_V2_RESERVED else ch for ch in text or "")


def _escape_html(text: str) -> str:
    """Delegate HTML escaping to :mod:`formatting`."""

    return html_escape(text or "")


def _build_message(title: str, body: str, url: str, parse_mode: str) -> str:
    title = clean_html_tags(title)
    body = clean_html_tags(body)
    if parse_mode == "MarkdownV2":
        t = _escape_markdown_v2(title)
        b = _escape_markdown_v2(body)
        u = _escape_markdown_v2(url)
        return f"*{t}*\n\n{b}\n\n[Подробнее]({u})".strip()
    et = _escape_html(title)
    eb = _escape_html(body)
    eu = _escape_html(url)
    return f'<b>{et}</b>\n\n{eb}\n\nПодробнее: <a href="{eu}">{eu}</a>'.strip()


def _smart_trim(text: str, max_chars: int) -> str:
    if len(text) <= max_chars:
        return text
    trimmed = truncate_by_chars(text, max_chars - 1)
    return trimmed + "…"


def _sanitize_md_tail(text: str) -> str:
    """Remove trailing characters that may break MarkdownV2."""
    if text is None:
        return text
    # drop dangling escape or formatting markers
    while text and text[-1] in _MD_V2_RESERVED:
        if len(text) >= 2 and text[-2] == "\\":
            break
        text = text[:-1]
    if text.endswith("\\"):
        text = text[:-1]
    return text


def compose_preview(
    title: str, body: str, url: str, parse_mode: str
) -> tuple[str, Optional[str]]:
    full = _build_message(title, body, url, parse_mode)
    caption_limit = int(getattr(config, "CAPTION_LIMIT", 1024))
    msg_limit = int(getattr(config, "TELEGRAM_MESSAGE_LIMIT", 4096))
    if len(full) <= caption_limit:
        if parse_mode == "MarkdownV2":
            full = _sanitize_md_tail(full)
        return full, None
    caption = _smart_trim(full, caption_limit)
    long_text = _smart_trim(full, msg_limit)
    if parse_mode == "MarkdownV2":
        caption = _sanitize_md_tail(caption)
        long_text = _sanitize_md_tail(long_text)
    return caption, long_text


def _normalize_parse_mode(mode: str) -> str:
    low = (mode or "HTML").strip().lower().replace(" ", "")
    if low == "markdownv2":
        return "MarkdownV2"
    if low == "html":
        return "HTML"
    return mode or "HTML"


def format_preview(post: Dict[str, Any], cfg=config) -> tuple[str, Optional[str]]:
    """Format a news post for Telegram preview with escaping and limits."""
    parse_mode = _normalize_parse_mode(
        getattr(cfg, "TELEGRAM_PARSE_MODE", getattr(cfg, "PARSE_MODE", "HTML"))
    )
    title = post.get("title", "")
    body = post.get("content", "") or post.get("text", "")
    url = post.get("url", "")
    return compose_preview(title, body, url, parse_mode)


# ---------------------------------------------------------------------------
# Telegram HTTP helpers
# ---------------------------------------------------------------------------


def _api_post(
    method: str, payload: Dict[str, Any], files: Optional[Dict[str, Any]] = None
) -> Optional[Dict[str, Any]]:
    if not _ensure_client():
        return None
    url = f"{_client_base_url}/{method}"
    try:
        r = requests.post(url, data=payload, files=files, timeout=30)
        if r.status_code != 200:
            logger.error("Ошибка HTTP %s: %s %s", method, r.status_code, r.text)
            return None
        j = r.json()
        if not j.get("ok"):
            logger.error("Telegram %s ok=false: %s", method, r.text)
            return None
        return j
    except Exception as ex:  # pragma: no cover
        logger.exception("Исключение при вызове Telegram %s: %s", method, ex)
        return None


def _send_text(
    chat_id: str,
    text: str,
    parse_mode: str,
    reply_markup: Optional[dict] = None,
    reply_to_message_id: Optional[str] = None,
) -> Optional[str]:
    payload: Dict[str, Any] = {
        "chat_id": chat_id,
        "text": text,
        "parse_mode": parse_mode,
        "disable_web_page_preview": (
            "true"
            if getattr(config, "TELEGRAM_DISABLE_WEB_PAGE_PREVIEW", False)
            else "false"
        ),
    }
    if reply_markup is not None:
        payload["reply_markup"] = json.dumps(reply_markup, ensure_ascii=False)
    if reply_to_message_id is not None:
        payload["reply_to_message_id"] = reply_to_message_id
    j = _api_post("sendMessage", payload)
    if not j:
        return None
    return str(j.get("result", {}).get("message_id"))


def _send_photo(
    chat_id: str,
    photo: Union[BytesIO, str],
    caption: str,
    parse_mode: str,
    mime: Optional[str] = None,
    reply_markup: Optional[dict] = None,
) -> Optional[Tuple[str, Optional[str]]]:
    payload: Dict[str, Any] = {
        "chat_id": chat_id,
        "caption": caption,
        "parse_mode": parse_mode,
    }
    if reply_markup is not None:
        payload["reply_markup"] = json.dumps(reply_markup, ensure_ascii=False)

    photo_kind = "upload" if isinstance(photo, BytesIO) else "file_id"
    logger.info(
        "Sending photo: parse_mode=%s caption_len=%d type=%s",
        parse_mode,
        len(caption or ""),
        photo_kind,
    )

    if isinstance(photo, BytesIO):
        if not mime:
            raise ValueError("mime required when uploading BytesIO")
        files = {"photo": ("image", photo, mime)}
    else:
        if str(photo).startswith("http"):
            raise ValueError("photo URL not allowed; provide BytesIO or file_id")
        files = None
        payload["photo"] = photo

    if not _ensure_client():
        return None
    url = f"{_client_base_url}/sendPhoto"
    r = None
    try:
        r = requests.post(url, data=payload, files=files, timeout=30)
        if r.status_code != 200:
            logger.error("sendPhoto failed: HTTP %s", r.status_code)
            success = False
            j = None
        else:
            j = r.json()
            success = bool(j.get("ok"))
            if not success:
                logger.error("sendPhoto failed: %s", r.text[:200])
    except Exception as ex:  # pragma: no cover
        logger.exception("Exception during sendPhoto: %s", ex)
        success = False
        j = None
    if not success:
        return None

    res = j.get("result", {}) if j else {}
    fid = None
    try:
        fid = res.get("photo", [{}])[-1].get("file_id")
    except Exception:
        fid = None
    return str(res.get("message_id")), fid


# ---------------------------------------------------------------------------
# Public helpers used in tests and pipeline
# ---------------------------------------------------------------------------


def send_message(chat_id: str, text: str, cfg=config) -> Optional[str]:
    parse_mode = _normalize_parse_mode(
        getattr(cfg, "TELEGRAM_PARSE_MODE", getattr(cfg, "PARSE_MODE", "HTML"))
    )
    return _send_text(chat_id, text, parse_mode)


def _download_image(url: str, cfg=config) -> Optional[Tuple[BytesIO, str]]:
    t = float(getattr(cfg, "IMAGE_TIMEOUT", 15))
    timeout = (t, t)
    max_bytes = int(getattr(cfg, "IMAGE_MAX_BYTES", 5 * 1024 * 1024))
    min_bytes = int(getattr(cfg, "MIN_IMAGE_BYTES", 4096))
    session = http_client.get_session()
    headers = {
        "User-Agent": "Mozilla/5.0",
        "Accept": "image/avif,image/webp,image/apng,image/*,*/*;q=0.8",
        "Accept-Language": "ru,en;q=0.8",
        "Referer": url,
    }
    try:
        with session.get(
            url, timeout=timeout, stream=True, headers=headers, allow_redirects=True
        ) as r:
            if r.status_code != 200:
                return None
            ctype = (r.headers.get("Content-Type") or "").split(";")[0]
            if not ctype.startswith("image/"):
                return None
            cl = r.headers.get("Content-Length")
            if cl and int(cl) > max_bytes:
                return None
            data = BytesIO()
            for chunk in r.iter_content(8192):
                if not chunk:
                    continue
                data.write(chunk)
                if data.tell() > max_bytes:
                    return None
            if data.tell() < min_bytes:
                return None
            data.seek(0)
            if ctype in {"image/webp", "image/avif"} and Image is not None:
                try:
                    with Image.open(data) as im:
                        converted = BytesIO()
                        im.save(converted, format="JPEG", quality=85)
                        converted.seek(0)
                        return converted, "image/jpeg"
                except Exception:
                    return None
            return data, ctype
    except Exception:  # pragma: no cover
        return None


def publish_message(
    chat_id: str,
    title: str,
    body: str,
    url: str,
    image_url: Optional[str] = None,
    image_bytes: Optional[bytes] = None,
    image_mime: Optional[str] = None,
    credit: Optional[str] = None,
    cfg=config,
) -> bool:
    if not chat_id:
        return False
    parse_mode = _normalize_parse_mode(
        getattr(cfg, "TELEGRAM_PARSE_MODE", getattr(cfg, "PARSE_MODE", "HTML"))
    )
    limit = int(getattr(cfg, "TELEGRAM_MESSAGE_LIMIT", 4096))
    item = {"title": title, "content": body, "url": url}
    if image_url:
        item["image_url"] = image_url
    rewritten = rewrite.maybe_rewrite_item(item, cfg)
    body_current = rewritten.get("content", "") or ""
    caption, long_text = compose_preview(
        title or "", body_current, url or "", parse_mode
    )
    caption_limit = int(getattr(cfg, "CAPTION_LIMIT", 1024))
    extra_credit: Optional[str] = None
    if credit:
        if parse_mode == "MarkdownV2":
            credit_text = _escape_markdown_v2(credit)
            credit_tag = f"_Фото: {credit_text}_"
        else:
            credit_text = _escape_html(credit)
            credit_tag = f"<i>Фото: {credit_text}</i>"
        if len(caption) + 2 + len(credit_tag) <= caption_limit:
            caption = f"{caption}\n\n{credit_tag}"
        else:
            extra_credit = credit_tag
    limit = int(getattr(cfg, "TELEGRAM_MESSAGE_LIMIT", 4096))
    if long_text is None and len(caption) > limit:
        caption = _smart_trim(caption, limit)

    mid: Optional[str] = None
    photo: Optional[Union[BytesIO, str]] = None
    mime = None
    conn: Optional[sqlite3.Connection] = None
    if image_bytes:
        photo = BytesIO(image_bytes)
        mime = image_mime or "image/jpeg"
        if image_url:
            try:
                conn = db.connect()
            except Exception:  # pragma: no cover
                conn = None
    elif image_url:
        try:
            conn = db.connect()
        except Exception:  # pragma: no cover
            conn = None
        cached = db.get_cached_file_id(conn, image_url) if conn else None
        if cached:
            photo = cached
        else:
            dl = _download_image(image_url, cfg)
            if dl:
                photo, mime = dl
            else:
                photo = None

    credit_block = ""
    if credit and photo:
        credit_html = html.escape(str(credit))
        credit_block = f"\n\n<i>Фото: {credit_html}</i>"
        if len(caption) + len(credit_block) <= cfg.CAPTION_LIMIT:
            caption += credit_block
            credit_block = ""

    if photo:
        res = _send_photo(chat_id, photo, caption, parse_mode, mime)
        if res:
            mid, fid = res
            if fid and image_url and conn:
                db.put_cached_file_id(conn, image_url, fid)
<<<<<<< HEAD
            if credit_block:
                _send_text(
                    chat_id,
                    credit_block.strip(),
                    parse_mode,
                    reply_to_message_id=mid,
                )
=======
            if extra_credit:
                _send_text(chat_id, extra_credit, parse_mode, reply_to_message_id=mid)
>>>>>>> 0ab3c488
            if long_text:
                _send_text(chat_id, long_text, parse_mode)
    if mid is None:
        mid = _send_text(chat_id, caption if not long_text else long_text, parse_mode)
        if extra_credit and mid:
            _send_text(chat_id, extra_credit, parse_mode, reply_to_message_id=mid)
    if not mid:
        return False
    sleep = float(getattr(cfg, "PUBLISH_SLEEP_BETWEEN_SEC", 0))
    if sleep > 0:
        time.sleep(sleep)
    return True


# ---------------------------------------------------------------------------
# Moderation helpers
# ---------------------------------------------------------------------------


def answer_callback_query(
    callback_query_id: str, text: Optional[str] = None, show_alert: bool = False
) -> None:
    """Acknowledge a button callback to stop the Telegram client's spinner."""
    payload: Dict[str, Any] = {"callback_query_id": callback_query_id}
    if text:
        payload["text"] = text
    if show_alert:
        payload["show_alert"] = "true"
    _api_post("answerCallbackQuery", payload)


def remove_moderation_buttons(chat_id: str, message_id: Union[int, str]) -> None:
    """Remove inline keyboard from moderation preview message."""
    payload: Dict[str, Any] = {
        "chat_id": chat_id,
        "message_id": message_id,
        "reply_markup": json.dumps({"inline_keyboard": []}),
    }
    _api_post("editMessageReplyMarkup", payload)


def send_moderation_preview(
    chat_id: str, item: Dict[str, Any], mod_id: int, cfg=config
) -> Optional[str]:
    """Send preview message with inline buttons for moderation."""
    caption, long_text = format_preview(item, cfg)
    parse_mode = _normalize_parse_mode(
        getattr(cfg, "TELEGRAM_PARSE_MODE", getattr(cfg, "PARSE_MODE", "HTML"))
    )
    keyboard = {
        "inline_keyboard": [
            [{"text": "✅ Утвердить", "callback_data": f"mod:{mod_id}:approve"}],
            [
                {"text": "✏️ Заголовок", "callback_data": f"mod:{mod_id}:edit_title"},
                {"text": "📝 Текст", "callback_data": f"mod:{mod_id}:edit_text"},
            ],
            [{"text": "🏷️ Теги", "callback_data": f"mod:{mod_id}:edit_tags"}],
            [
                {"text": "💤 15м", "callback_data": f"mod:{mod_id}:snooze:15"},
                {"text": "1ч", "callback_data": f"mod:{mod_id}:snooze:60"},
                {"text": "3ч", "callback_data": f"mod:{mod_id}:snooze:180"},
            ],
            [{"text": "❌ Отклонить", "callback_data": f"mod:{mod_id}:reject"}],
            [{"text": "🔗", "url": item.get("url", "") or ""}],
        ]
    }
    photo: Optional[Union[BytesIO, str]] = None
    mime = None
    credit = item.get("credit")
    credit_block = ""
    if credit and (item.get("tg_file_id") or item.get("image_url")):
        credit_html = html.escape(str(credit))
        credit_block = f"\n\n<i>Фото: {credit_html}</i>"
        if len(caption) + len(credit_block) <= cfg.CAPTION_LIMIT:
            caption += credit_block
            credit_block = ""
    if cfg.PREVIEW_MODE != "text_only" and getattr(cfg, "ATTACH_IMAGES", True):
        photo = item.get("tg_file_id")
        if not photo and item.get("image_url"):
            src = item["image_url"]
            try:
                conn = db.connect()
            except Exception:  # pragma: no cover
                conn = None
            cached = db.get_cached_file_id(conn, src) if conn else None
            if cached:
                photo = cached
            else:
                dl = _download_image(src, cfg)
                if dl:
                    photo, mime = dl
    mid = None
    if photo:
        res = _send_photo(chat_id, photo, caption, parse_mode, mime, reply_markup=keyboard)
        if res:
            mid = res[0]
            if credit_block:
                _send_text(
                    chat_id,
                    credit_block.strip(),
                    parse_mode,
                    reply_to_message_id=mid,
                )
            if long_text:
                _send_text(chat_id, long_text, parse_mode)
            return mid
        logger.warning(
            "Failed to send photo preview for mod_id=%s; falling back to text", mod_id
        )
    return _send_text(
        chat_id,
        caption if not long_text else long_text,
        parse_mode,
        reply_markup=keyboard,
    )


def publish_from_queue(
    conn: sqlite3.Connection,
    mod_id: int,
    text_override: Optional[str] = None,
    cfg=config,
) -> Optional[str]:
    cur = conn.execute("SELECT * FROM moderation_queue WHERE id = ?", (mod_id,))
    row = cur.fetchone()
    if not row:
        return None
    title = row["title"] or ""
    body = text_override or row["content"] or ""
    url = row["url"] or ""
    parse_mode = _normalize_parse_mode(
        getattr(cfg, "TELEGRAM_PARSE_MODE", getattr(cfg, "PARSE_MODE", "HTML"))
    )
    caption, long_text = compose_preview(title, body, url, parse_mode)
    chat_id = getattr(cfg, "CHANNEL_CHAT_ID", "") or getattr(cfg, "CHANNEL_ID", "")
    mid: Optional[str] = None
    photo: Optional[Union[BytesIO, str]] = row["tg_file_id"]
    mime = None
    src_url = None
    if not photo and row["image_url"]:
        src_url = row["image_url"]
        cached = db.get_cached_file_id(conn, src_url)
        if cached:
            photo = cached
        else:
            dl = _download_image(src_url, cfg)
            if dl:
                photo, mime = dl
    credit = row["credit"] if "credit" in row.keys() else None
    credit_block = ""
    if credit and photo:
        credit_html = html.escape(str(credit))
        credit_block = f"\n\n<i>Фото: {credit_html}</i>"
        if len(caption) + len(credit_block) <= cfg.CAPTION_LIMIT:
            caption += credit_block
            credit_block = ""

    if (
        cfg.PREVIEW_MODE != "text_only"
        and getattr(cfg, "ATTACH_IMAGES", True)
        and photo
    ):
        res = _send_photo(chat_id, photo, caption, parse_mode, mime)
        if res:
            mid, fid = res
            if fid and src_url:
                db.put_cached_file_id(conn, src_url, fid)
                conn.execute(
                    "UPDATE moderation_queue SET tg_file_id = ?, image_hash = ? WHERE id = ?",
                    (fid, None, mod_id),
                )
                conn.commit()
            if credit_block:
                _send_text(
                    chat_id,
                    credit_block.strip(),
                    parse_mode,
                    reply_to_message_id=mid,
                )
            if long_text:
                _send_text(chat_id, long_text, parse_mode)
    if mid is None:
        mid = _send_text(chat_id, caption if not long_text else long_text, parse_mode)
    if mid:
        conn.execute(
            "UPDATE moderation_queue SET status = ?, channel_message_id = ?, published_at = strftime('%s','now') WHERE id = ?",
            ("PUBLISHED", mid, mod_id),
        )
        conn.commit()
    return mid<|MERGE_RESOLUTION|>--- conflicted
+++ resolved
@@ -402,7 +402,6 @@
             mid, fid = res
             if fid and image_url and conn:
                 db.put_cached_file_id(conn, image_url, fid)
-<<<<<<< HEAD
             if credit_block:
                 _send_text(
                     chat_id,
@@ -410,10 +409,6 @@
                     parse_mode,
                     reply_to_message_id=mid,
                 )
-=======
-            if extra_credit:
-                _send_text(chat_id, extra_credit, parse_mode, reply_to_message_id=mid)
->>>>>>> 0ab3c488
             if long_text:
                 _send_text(chat_id, long_text, parse_mode)
     if mid is None:
