import html, logging, time, json
from io import BytesIO
from typing import Optional, Any, Dict, Tuple
import requests
from . import config, rewrite
from .utils import shorten_url

logger = logging.getLogger(__name__)

_API_BASE = "https://api.telegram.org"
_client_base_url: Optional[str] = None


def init_telegram_client(token: Optional[str] = None) -> None:
    """Инициализация клиентского базового URL для Telegram Bot API."""
    global _client_base_url
    token = (token or config.BOT_TOKEN or "").strip()
    if not token:
        logger.warning("BOT_TOKEN пуст — отправка в Telegram отключена.")
        _client_base_url = None
        return
    _client_base_url = f"{_API_BASE}/bot{token}"
    logger.info("Telegram клиент инициализирован.")


def _ensure_client() -> bool:
    if _client_base_url is None:
        init_telegram_client()
    return _client_base_url is not None


# Зарезервированные символы Telegram MarkdownV2 (если вдруг включат этот parse_mode)
_MD_V2_RESERVED = "_*[]()~`>#+-=|{}.!\\"

def _escape_markdown_v2(text: str) -> str:
    if not text:
        return ""
    out = []
    for ch in text:
        out.append(f"\\{ch}" if ch in _MD_V2_RESERVED else ch)
    return "".join(out)

def _escape_url_md_v2(url: str) -> str:
    if not url:
        return ""
    return url.replace("(", "\\(").replace(")", "\\)").replace(" ", "%20")

def _escape_html(text: str) -> str:
    return html.escape(text or "", quote=True)


def _smart_trim(text: str, max_chars: int) -> str:
    if len(text) <= max_chars:
        return text
    if max_chars <= 1:
        return text[:max_chars]
    cut = text[:max_chars].rstrip()
    for sep in ["\n", ". ", " ", ""]:
        pos = cut.rfind(sep)
        if pos > 0:
            trimmed = cut[:pos].rstrip()
            return (trimmed + "…") if trimmed else cut[:max_chars - 1] + "…"
    return cut[:max_chars - 1] + "…"


def _build_message_html(title: str, body: str, url: str) -> str:
    etitle = _escape_html(title)
    ebody = _escape_html(body)
    url_attr = _escape_html(url)
    url_text = _escape_html(url)
    link_line = f"Подробнее: <a href=\"{url_attr}\">{url_text}</a>"
    return f"<b>{etitle}</b>\n\n{ebody}\n\n{link_line}".strip()


def _build_message_markdown(title: str, body: str, url: str) -> str:
    t = _escape_markdown_v2(title)
    b = _escape_markdown_v2(body)
    u = _escape_url_md_v2(url)
    return f"*{t}*\n\n{b}\n\n[Подробнее]({u})".strip()


def _build_message(title: str, body: str, url: str, parse_mode: str) -> str:
    if (parse_mode or "").upper() == "MARKDOWNV2":
        return _build_message_markdown(title, body, url)
    return _build_message_html(title, body, url)


def _download_image(url: str, cfg=config) -> Optional[Tuple[BytesIO, str]]:
    """Скачивает изображение и возвращает BytesIO и MIME тип или None."""
    if not url:
        logger.debug("URL изображения отсутствует.")
        return None
    timeout = float(getattr(cfg, "IMAGE_DOWNLOAD_TIMEOUT", 10))
    max_bytes = int(getattr(cfg, "IMAGE_MAX_BYTES", 5 * 1024 * 1024))
    try:
        r = requests.get(url, timeout=timeout, stream=True)
        if r.status_code != 200:
            logger.debug("Загрузка изображения вернула статус %s", r.status_code)
            return None
        content_type = (r.headers.get("Content-Type") or "").split(";")[0].lower()
        if not content_type.startswith("image/"):
            logger.debug("Отказано: Content-Type %s", content_type)
            return None
        cl_header = r.headers.get("Content-Length")
        if cl_header and int(cl_header) > max_bytes:
            logger.debug("Отказано: заявленный размер %s превышает лимит %d", cl_header, max_bytes)
            return None
        data = BytesIO()
        for chunk in r.iter_content(8192):
            if not chunk:
                continue
            data.write(chunk)
            if data.tell() > max_bytes:
                logger.debug("Отказано: изображение превышает лимит %d байт", max_bytes)
                return None
        data.seek(0)
        logger.debug("Изображение скачано (%d байт, %s)", data.getbuffer().nbytes, content_type)
        return data, content_type
    except Exception as ex:
        logger.debug("Ошибка при загрузке изображения %s: %s", url, ex)
        return None


def _api_post(method: str, payload: Dict[str, Any], files: Optional[Dict[str, Any]] = None) -> Optional[Dict[str, Any]]:
    if not _ensure_client():
        logger.warning("Telegram клиент не инициализирован — вызов %s пропущен.", method)
        return None
    url = f"{_client_base_url}/{method}"
    try:
        r = requests.post(url, data=payload, files=files, timeout=30)
        if r.status_code != 200:
            logger.error("Ошибка HTTP %s: %s %s", method, r.status_code, r.text)
            return None
        j = r.json()
        if not j.get("ok"):
            logger.error("Telegram %s ok=false: %s", method, r.text)
            return None
        return j
    except Exception as ex:
        logger.exception("Исключение при вызове Telegram %s: %s", method, ex)
        return None


def _send_text(chat_id: str, text: str, parse_mode: str, reply_markup: Optional[dict] = None) -> Optional[str]:
    """Возвращает message_id при успехе, иначе None."""
    payload: Dict[str, Any] = {
        "chat_id": chat_id,
        "text": text,
        "parse_mode": parse_mode,
        "disable_web_page_preview": "true" if config.TELEGRAM_DISABLE_WEB_PAGE_PREVIEW else "false",
    }
    if reply_markup is not None:
        payload["reply_markup"] = json.dumps(reply_markup, ensure_ascii=False)
    j = _api_post("sendMessage", payload)
    if not j:
        return None
    return str(j.get("result", {}).get("message_id"))


def _send_photo(chat_id: str, image: BytesIO, mime: str, caption: str, parse_mode: str) -> Optional[str]:
    """Возвращает message_id при успехе, иначе None."""
    payload: Dict[str, Any] = {"chat_id": chat_id, "caption": caption, "parse_mode": parse_mode}
    files = {"photo": ("image", image, mime)}
    j = _api_post("sendPhoto", payload, files=files)
    if not j:
        return None
    return str(j.get("result", {}).get("message_id"))


def _edit_message_text(chat_id: str, message_id: str, text: str, parse_mode: str, reply_markup: Optional[dict] = None) -> bool:
    payload: Dict[str, Any] = {
        "chat_id": chat_id,
        "message_id": message_id,
        "text": text,
        "parse_mode": parse_mode,
        "disable_web_page_preview": "true" if config.TELEGRAM_DISABLE_WEB_PAGE_PREVIEW else "false",
    }
    if reply_markup is not None:
        payload["reply_markup"] = json.dumps(reply_markup, ensure_ascii=False)
    j = _api_post("editMessageText", payload)
    return bool(j)


def answer_callback_query(callback_query_id: str, text: Optional[str] = None, show_alert: bool = False) -> bool:
    payload: Dict[str, Any] = {"callback_query_id": callback_query_id}
    if text:
        payload["text"] = text
    if show_alert:
        payload["show_alert"] = "true"
    j = _api_post("answerCallbackQuery", payload)
    return bool(j)


def _send_photo(chat_id: str, photo_url: str, caption: str, parse_mode: str) -> Optional[str]:
    payload: Dict[str, Any] = {
        "chat_id": chat_id,
        "photo": photo_url,
        "caption": caption,
        "parse_mode": parse_mode,
    }
    j = _api_post("sendPhoto", payload)
    if not j:
        return None
    return str(j.get("result", {}).get("message_id"))


def publish_message(chat_id: str, title: str, body: str, url: str, image_url: Optional[str] = None, cfg=config) -> bool:
    """
    Публикует сообщение. True — при успехе (получен message_id), False — при ошибке.
    """
    if not chat_id:
        logger.warning("chat_id пуст — отправка пропущена.")
        return False

    parse_mode = (cfg.TELEGRAM_PARSE_MODE or "HTML").upper()
    limit = int(cfg.TELEGRAM_MESSAGE_LIMIT or 4096)

    # Переписываем текст перед отправкой
    item = {"title": title, "content": body, "url": url}
    rewritten = rewrite.maybe_rewrite_item(item, cfg)
    body_current = rewritten.get("content", "") or ""
    message = _build_message(title or "", body_current, url or "", parse_mode)

    max_attempts = 4
    attempt = 0
    while len(message) > limit and attempt < max_attempts:
        overflow = len(message) - limit
        cut_by = max(overflow + 32, 64)
        target_len = max(0, len(body_current) - cut_by)
        body_current = _smart_trim(body_current, target_len)
        message = _build_message(title or "", body_current, url or "", parse_mode)
        attempt += 1

    if len(message) > limit:
        allowed_for_body = max(0, len(body_current) - (len(message) - limit + 32))
        body_current = _smart_trim(body_current, allowed_for_body)
        message = _build_message(title or "", body_current, url or "", parse_mode)

    if image_url:
        logger.debug("Картинка для публикации: %s", shorten_url(image_url))
        try:
            mid = _send_photo(chat_id, image_url, message, parse_mode)
            if mid:
                logger.info(
                    "Сообщение с картинкой отправлено: chat_id=%s, message_id=%s, len=%d",
                    chat_id,
                    mid,
                    len(message),
                )
                slp = float(cfg.PUBLISH_SLEEP_BETWEEN_SEC or 0)
                if slp > 0:
                    time.sleep(slp)
                return True
            logger.warning(
                "Отказ публикации картинки %s: Telegram не вернул message_id",
                shorten_url(image_url),
            )
        except Exception as ex:
            logger.warning(
                "Отказ публикации картинки %s: %s",
                shorten_url(image_url),
                ex,
            )

    policy = (cfg.ON_SEND_ERROR or "retry").lower()
    retries = int(cfg.PUBLISH_MAX_RETRIES or 0) if policy == "retry" else 0
    backoff = float(cfg.RETRY_BACKOFF_SECONDS or 0)

    send_attempt = 0
    while True:
        send_attempt += 1
        mid = _send_text(chat_id, message, parse_mode)
        if mid:
            logger.info("Сообщение отправлено: chat_id=%s, message_id=%s, len=%d", chat_id, mid, len(message))
            slp = float(cfg.PUBLISH_SLEEP_BETWEEN_SEC or 0)
            if slp > 0:
                time.sleep(slp)
            return True

        logger.warning("Не удалось отправить сообщение (попытка %d/%d).", send_attempt, retries + 1)
        if policy == "retry" and send_attempt <= retries:
            time.sleep(backoff)
            continue

        if policy == "raise":
            try:
                raise RuntimeError("Ошибка публикации: Telegram не вернул message_id.")
            finally:
                return False

        logger.error("Публикация пропущена после ошибки.")
        return False


def publish_item(item: Dict[str, Any], cfg=config) -> bool:
    chat_id = str(cfg.CHANNEL_ID or "")
    title = item.get("title") or ""
    body = item.get("content") or ""
    url = item.get("url") or ""
    image_url = item.get("image_url") or ""
<<<<<<< HEAD
    return publish_message(chat_id, title, body, url, image_url=image_url, cfg=cfg)
=======

    parse_mode = (cfg.TELEGRAM_PARSE_MODE or "HTML").upper()

    if getattr(cfg, "ALLOW_IMAGES", False) and image_url:
        img = _download_image(image_url, cfg)
        if img:
            img_data, mime = img
            if parse_mode == "MARKDOWNV2":
                caption = f"{_escape_markdown_v2(title)}\n\n{_escape_url_md_v2(url)}"
            else:
                caption = f"{_escape_html(title)}\n\n{_escape_html(url)}"
            mid = _send_photo(chat_id, img_data, mime, caption, parse_mode)
            if mid:
                logger.info(
                    "Фото отправлено: chat_id=%s, message_id=%s, bytes=%d", chat_id, mid, img_data.getbuffer().nbytes
                )
                slp = float(cfg.PUBLISH_SLEEP_BETWEEN_SEC or 0)
                if slp > 0:
                    time.sleep(slp)
                return True
            logger.debug("Отправка фото не удалась, fallback на текст.")
        else:
            logger.debug("Изображение не загружено, fallback на текст.")
    else:
        if not getattr(cfg, "ALLOW_IMAGES", False):
            logger.debug("Отправка изображений отключена.")
        elif not image_url:
            logger.debug("image_url отсутствует, отправляем текст.")

    return publish_message(chat_id, title, body, url, cfg=cfg)
>>>>>>> b503d165


def publish(item: Dict[str, Any], cfg=config) -> bool:
    """Публикует новость, извлекая данные из словаря."""
    return publish_item(item, cfg=cfg)


def send_moderation_preview(chat_id: str, mod_title: str, title: str, body: str, url: str, mod_id: int, cfg=config) -> Optional[str]:
    """
    Отправляет модератору предпросмотр новости + инлайн-кнопки.
    Возвращает message_id, либо None при ошибке.
    """
    parse_mode = (cfg.TELEGRAM_PARSE_MODE or "HTML").upper()
    item = {"title": title, "content": body, "url": url}
    rewritten = rewrite.maybe_rewrite_item(item, cfg)
    body_rewritten = rewritten.get("content", "") or ""
    header = _escape_html(mod_title)
    preview = _build_message_html(title, body_rewritten, url)
    text = f"<b>{header}</b>\n\n{preview}"
    reply_markup = {
        "inline_keyboard": [[
            {"text": "✅ Одобрить", "callback_data": f"approve:{mod_id}"},
            {"text": "❌ Отклонить", "callback_data": f"reject:{mod_id}"},
        ]]
    }
    mid = _send_text(chat_id, text, parse_mode, reply_markup=reply_markup)
    if mid:
        logger.info("Модерация отправлена: chat_id=%s, message_id=%s, mod_id=%d", chat_id, mid, mod_id)
    return mid


def edit_moderation_message(chat_id: str, message_id: str, text: str, cfg=config) -> bool:
    parse_mode = (cfg.TELEGRAM_PARSE_MODE or "HTML").upper()
    return _edit_message_text(chat_id, message_id, text, parse_mode, reply_markup=None)<|MERGE_RESOLUTION|>--- conflicted
+++ resolved
@@ -298,9 +298,7 @@
     body = item.get("content") or ""
     url = item.get("url") or ""
     image_url = item.get("image_url") or ""
-<<<<<<< HEAD
     return publish_message(chat_id, title, body, url, image_url=image_url, cfg=cfg)
-=======
 
     parse_mode = (cfg.TELEGRAM_PARSE_MODE or "HTML").upper()
 
@@ -331,7 +329,6 @@
             logger.debug("image_url отсутствует, отправляем текст.")
 
     return publish_message(chat_id, title, body, url, cfg=cfg)
->>>>>>> b503d165
 
 
 def publish(item: Dict[str, Any], cfg=config) -> bool:
