import html, logging, time, json
from io import BytesIO
from typing import Optional, Any, Dict, Tuple, List
import requests
from . import config, rewrite
from .utils import shorten_url

logger = logging.getLogger(__name__)

_API_BASE = "https://api.telegram.org"
_client_base_url: Optional[str] = None


def init_telegram_client(token: Optional[str] = None) -> None:
    """Инициализация клиентского базового URL для Telegram Bot API."""
    global _client_base_url
    token = (token or config.BOT_TOKEN or "").strip()
    if not token:
        logger.warning("BOT_TOKEN пуст — отправка в Telegram отключена.")
        _client_base_url = None
        return
    _client_base_url = f"{_API_BASE}/bot{token}"
    logger.info("Telegram клиент инициализирован.")


def _ensure_client() -> bool:
    if _client_base_url is None:
        init_telegram_client()
    return _client_base_url is not None


# Зарезервированные символы Telegram MarkdownV2 (если вдруг включат этот parse_mode)
_MD_V2_RESERVED = "_*[]()~`>#+-=|{}.!\\"

def _escape_markdown_v2(text: str) -> str:
    if not text:
        return ""
    out = []
    for ch in text:
        out.append(f"\\{ch}" if ch in _MD_V2_RESERVED else ch)
    return "".join(out)

def _escape_url_md_v2(url: str) -> str:
    if not url:
        return ""
    return url.replace("(", "\\(").replace(")", "\\)").replace(" ", "%20")

def _escape_html(text: str) -> str:
    return html.escape(text or "", quote=True)


def _smart_trim(text: str, max_chars: int) -> str:
    if len(text) <= max_chars:
        return text
    if max_chars <= 1:
        return text[:max_chars]
    cut = text[:max_chars].rstrip()
    for sep in ["\n", ". ", " ", ""]:
        pos = cut.rfind(sep)
        if pos > 0:
            trimmed = cut[:pos].rstrip()
            return (trimmed + "…") if trimmed else cut[:max_chars - 1] + "…"
    return cut[:max_chars - 1] + "…"


def _build_message_html(title: str, body: str, url: str) -> str:
    etitle = _escape_html(title)
    ebody = _escape_html(body)
    url_attr = _escape_html(url)
    url_text = _escape_html(url)
    link_line = f"Подробнее: <a href=\"{url_attr}\">{url_text}</a>"
    return f"<b>{etitle}</b>\n\n{ebody}\n\n{link_line}".strip()


def _build_message_markdown(title: str, body: str, url: str) -> str:
    t = _escape_markdown_v2(title)
    b = _escape_markdown_v2(body)
    u = _escape_url_md_v2(url)
    return f"*{t}*\n\n{b}\n\n[Подробнее]({u})".strip()


def _build_message(title: str, body: str, url: str, parse_mode: str) -> str:
    if (parse_mode or "").upper() == "MARKDOWNV2":
        return _build_message_markdown(title, body, url)
    return _build_message_html(title, body, url)


def _download_image(url: str, cfg=config) -> Optional[Tuple[BytesIO, str]]:
    """Скачивает изображение и возвращает BytesIO и MIME тип или None."""
    if not url:
        logger.debug("URL изображения отсутствует.")
        return None
    timeout = float(getattr(cfg, "IMAGE_DOWNLOAD_TIMEOUT", 10))
    max_bytes = int(getattr(cfg, "IMAGE_MAX_BYTES", 5 * 1024 * 1024))
    try:
        r = requests.get(url, timeout=timeout, stream=True)
        if r.status_code != 200:
            logger.debug("Загрузка изображения вернула статус %s", r.status_code)
            return None
        content_type = (r.headers.get("Content-Type") or "").split(";")[0].lower()
        if not content_type.startswith("image/"):
            logger.debug("Отказано: Content-Type %s", content_type)
            return None
        cl_header = r.headers.get("Content-Length")
        if cl_header and int(cl_header) > max_bytes:
            logger.debug("Отказано: заявленный размер %s превышает лимит %d", cl_header, max_bytes)
            return None
        data = BytesIO()
        for chunk in r.iter_content(8192):
            if not chunk:
                continue
            data.write(chunk)
            if data.tell() > max_bytes:
                logger.debug("Отказано: изображение превышает лимит %d байт", max_bytes)
                return None
        data.seek(0)
        logger.debug("Изображение скачано (%d байт, %s)", data.getbuffer().nbytes, content_type)
        return data, content_type
    except Exception as ex:
        logger.debug("Ошибка при загрузке изображения %s: %s", url, ex)
        return None


def _api_post(method: str, payload: Dict[str, Any], files: Optional[Dict[str, Any]] = None) -> Optional[Dict[str, Any]]:
    if not _ensure_client():
        logger.warning("Telegram клиент не инициализирован — вызов %s пропущен.", method)
        return None
    url = f"{_client_base_url}/{method}"
    try:
        r = requests.post(url, data=payload, files=files, timeout=30)
        if r.status_code != 200:
            logger.error("Ошибка HTTP %s: %s %s", method, r.status_code, r.text)
            return None
        j = r.json()
        if not j.get("ok"):
            logger.error("Telegram %s ok=false: %s", method, r.text)
            return None
        return j
    except Exception as ex:
        logger.exception("Исключение при вызове Telegram %s: %s", method, ex)
        return None


def _send_text(chat_id: str, text: str, parse_mode: str, reply_markup: Optional[dict] = None) -> Optional[str]:
    """Возвращает message_id при успехе, иначе None."""
    payload: Dict[str, Any] = {
        "chat_id": chat_id,
        "text": text,
        "parse_mode": parse_mode,
        "disable_web_page_preview": "true" if config.TELEGRAM_DISABLE_WEB_PAGE_PREVIEW else "false",
    }
    if reply_markup is not None:
        payload["reply_markup"] = json.dumps(reply_markup, ensure_ascii=False)
    j = _api_post("sendMessage", payload)
    if not j:
        return None
    return str(j.get("result", {}).get("message_id"))


<<<<<<< HEAD
def _send_photo_file(chat_id: str, image: BytesIO, mime: str, caption: str, parse_mode: str) -> Optional[str]:
=======
def send_message(chat_id: str, text: str, cfg=config) -> Optional[str]:
    """Send a simple text message. Returns message_id or None."""
    parse_mode = (cfg.TELEGRAM_PARSE_MODE or "HTML").upper()
    return _send_text(chat_id, text, parse_mode)


def _send_photo(chat_id: str, image: BytesIO, mime: str, caption: str, parse_mode: str) -> Optional[str]:
>>>>>>> 1df25aed
    """Возвращает message_id при успехе, иначе None."""
    payload: Dict[str, Any] = {"chat_id": chat_id, "caption": caption, "parse_mode": parse_mode}
    files = {"photo": ("image", image, mime)}
    j = _api_post("sendPhoto", payload, files=files)
    if not j:
        return None
    return str(j.get("result", {}).get("message_id"))


def _edit_message_text(chat_id: str, message_id: str, text: str, parse_mode: str, reply_markup: Optional[dict] = None) -> bool:
    payload: Dict[str, Any] = {
        "chat_id": chat_id,
        "message_id": message_id,
        "text": text,
        "parse_mode": parse_mode,
        "disable_web_page_preview": "true" if config.TELEGRAM_DISABLE_WEB_PAGE_PREVIEW else "false",
    }
    if reply_markup is not None:
        payload["reply_markup"] = json.dumps(reply_markup, ensure_ascii=False)
    j = _api_post("editMessageText", payload)
    return bool(j)


def answer_callback_query(callback_query_id: str, text: Optional[str] = None, show_alert: bool = False) -> bool:
    payload: Dict[str, Any] = {"callback_query_id": callback_query_id}
    if text:
        payload["text"] = text
    if show_alert:
        payload["show_alert"] = "true"
    j = _api_post("answerCallbackQuery", payload)
    return bool(j)


def _send_photo(chat_id: str, photo_id: str, caption: str, parse_mode: str, reply_markup: Optional[dict] = None) -> Optional[str]:
    payload: Dict[str, Any] = {
        "chat_id": chat_id,
        "photo": photo_id,
        "caption": caption,
        "parse_mode": parse_mode,
    }
    if reply_markup is not None:
        payload["reply_markup"] = json.dumps(reply_markup, ensure_ascii=False)
    j = _api_post("sendPhoto", payload)
    if not j:
        return None
    return str(j.get("result", {}).get("message_id"))


def _send_media_group(chat_id: str, file_ids: List[str], caption: str, parse_mode: str) -> bool:
    media = []
    for i, fid in enumerate(file_ids):
        obj: Dict[str, Any] = {"type": "photo", "media": fid}
        if i == 0 and caption:
            obj["caption"] = caption
            obj["parse_mode"] = parse_mode
        media.append(obj)
    payload: Dict[str, Any] = {"chat_id": chat_id, "media": json.dumps(media, ensure_ascii=False)}
    j = _api_post("sendMediaGroup", payload)
    return bool(j)


def publish_message(chat_id: str, title: str, body: str, url: str, image_url: Optional[str] = None, cfg=config) -> bool:
    """
    Публикует сообщение. True — при успехе (получен message_id), False — при ошибке.
    """
    if not chat_id:
        logger.warning("chat_id пуст — отправка пропущена.")
        return False

    parse_mode = (cfg.TELEGRAM_PARSE_MODE or "HTML").upper()
    limit = int(cfg.TELEGRAM_MESSAGE_LIMIT or 4096)

    # Переписываем текст перед отправкой
    item = {"title": title, "content": body, "url": url}
    rewritten = rewrite.maybe_rewrite_item(item, cfg)
    body_current = rewritten.get("content", "") or ""
    message = _build_message(title or "", body_current, url or "", parse_mode)

    max_attempts = 4
    attempt = 0
    while len(message) > limit and attempt < max_attempts:
        overflow = len(message) - limit
        cut_by = max(overflow + 32, 64)
        target_len = max(0, len(body_current) - cut_by)
        body_current = _smart_trim(body_current, target_len)
        message = _build_message(title or "", body_current, url or "", parse_mode)
        attempt += 1

    if len(message) > limit:
        allowed_for_body = max(0, len(body_current) - (len(message) - limit + 32))
        body_current = _smart_trim(body_current, allowed_for_body)
        message = _build_message(title or "", body_current, url or "", parse_mode)

    if image_url:
        logger.debug("Картинка для публикации: %s", shorten_url(image_url))
        try:
            mid = _send_photo(chat_id, image_url, message, parse_mode)
            if mid:
                logger.info(
                    "Сообщение с картинкой отправлено: chat_id=%s, message_id=%s, len=%d",
                    chat_id,
                    mid,
                    len(message),
                )
                slp = float(cfg.PUBLISH_SLEEP_BETWEEN_SEC or 0)
                if slp > 0:
                    time.sleep(slp)
                return True
            logger.warning(
                "Отказ публикации картинки %s: Telegram не вернул message_id",
                shorten_url(image_url),
            )
        except Exception as ex:
            logger.warning(
                "Отказ публикации картинки %s: %s",
                shorten_url(image_url),
                ex,
            )

    policy = (cfg.ON_SEND_ERROR or "retry").lower()
    retries = int(cfg.PUBLISH_MAX_RETRIES or 0) if policy == "retry" else 0
    backoff = float(cfg.RETRY_BACKOFF_SECONDS or 0)

    send_attempt = 0
    while True:
        send_attempt += 1
        mid = _send_text(chat_id, message, parse_mode)
        if mid:
            logger.info("Сообщение отправлено: chat_id=%s, message_id=%s, len=%d", chat_id, mid, len(message))
            slp = float(cfg.PUBLISH_SLEEP_BETWEEN_SEC or 0)
            if slp > 0:
                time.sleep(slp)
            return True

        logger.warning("Не удалось отправить сообщение (попытка %d/%d).", send_attempt, retries + 1)
        if policy == "retry" and send_attempt <= retries:
            time.sleep(backoff)
            continue

        if policy == "raise":
            try:
                raise RuntimeError("Ошибка публикации: Telegram не вернул message_id.")
            finally:
                return False

        logger.error("Публикация пропущена после ошибки.")
        return False


def publish_item(item: Dict[str, Any], cfg=config) -> bool:
    chat_id = str(cfg.CHANNEL_ID or "")
    title = item.get("title") or ""
    body = item.get("content") or ""
    url = item.get("url") or ""
    image_url = item.get("image_url") or ""
    return publish_message(chat_id, title, body, url, image_url=image_url, cfg=cfg)

    parse_mode = (cfg.TELEGRAM_PARSE_MODE or "HTML").upper()

    if getattr(cfg, "ALLOW_IMAGES", False) and image_url:
        img = _download_image(image_url, cfg)
        if img:
            img_data, mime = img
            if parse_mode == "MARKDOWNV2":
                caption = f"{_escape_markdown_v2(title)}\n\n{_escape_url_md_v2(url)}"
            else:
                caption = f"{_escape_html(title)}\n\n{_escape_html(url)}"
            mid = _send_photo_file(chat_id, img_data, mime, caption, parse_mode)
            if mid:
                logger.info(
                    "Фото отправлено: chat_id=%s, message_id=%s, bytes=%d", chat_id, mid, img_data.getbuffer().nbytes
                )
                slp = float(cfg.PUBLISH_SLEEP_BETWEEN_SEC or 0)
                if slp > 0:
                    time.sleep(slp)
                return True
            logger.debug("Отправка фото не удалась, fallback на текст.")
        else:
            logger.debug("Изображение не загружено, fallback на текст.")
    else:
        if not getattr(cfg, "ALLOW_IMAGES", False):
            logger.debug("Отправка изображений отключена.")
        elif not image_url:
            logger.debug("image_url отсутствует, отправляем текст.")

    return publish_message(chat_id, title, body, url, cfg=cfg)


def publish(item: Dict[str, Any], cfg=config) -> bool:
    """Публикует новость, извлекая данные из словаря."""
    return publish_item(item, cfg=cfg)






def send_moderation_preview(
    chat_id: str,
    mod_title: str,
    title: str,
    body: str,
    url: str,
    mod_id: int,
    images: Optional[List[str]] = None,
    cfg=config,
) -> Optional[str]:
    """Отправляет предпросмотр новости модератору с кнопками и картинками."""

    parse_mode = (cfg.TELEGRAM_PARSE_MODE or "HTML").upper()
    item = {"title": title, "content": body, "url": url}
    rewritten = rewrite.maybe_rewrite_item(item, cfg)
    body_rewritten = rewritten.get("content", "") or ""

    if parse_mode == "MARKDOWNV2":
        header = f"*{_escape_markdown_v2(mod_title)}*"
    else:
        header = f"<b>{_escape_html(mod_title)}</b>"

    def _build_full(limit: int) -> str:
        body_current = body_rewritten
        preview = _build_message(title, body_current, url, parse_mode)
        text = f"{header}\n\n{preview}".strip()
        attempt = 0
        while len(text) > limit and attempt < 4:
            overflow = len(text) - limit
            cut_by = max(overflow + 32, 64)
            target_len = max(0, len(body_current) - cut_by)
            body_current = _smart_trim(body_current, target_len)
            preview = _build_message(title, body_current, url, parse_mode)
            text = f"{header}\n\n{preview}".strip()
            attempt += 1
        if len(text) > limit:
            allowed = max(0, len(body_current) - (len(text) - limit + 32))
            body_current = _smart_trim(body_current, allowed)
            preview = _build_message(title, body_current, url, parse_mode)
            text = f"{header}\n\n{preview}".strip()
        return text

    message_text = _build_full(int(getattr(cfg, "TELEGRAM_MESSAGE_LIMIT", 4096)))
    caption_text = _build_full(1024)

    reply_markup = {
        "inline_keyboard": [
            [
<<<<<<< HEAD
                {"text": "✅ Publish", "callback_data": f"publish:{mod_id}"},
                {"text": "❌ Reject", "callback_data": f"reject:{mod_id}"},
            ],
            [
                {"text": "😴 Snooze", "callback_data": f"snooze:{mod_id}"},
                {"text": "✏️ Edit", "callback_data": f"edit:{mod_id}"},
            ],
            [
                {"text": "🔗 Source", "url": url},
=======
                {"text": "✅ Одобрить", "callback_data": f"approve:{mod_id}"},
                {"text": "❌ Отклонить", "callback_data": f"reject:{mod_id}"},
            ],
            [
                {"text": "🕐 Отложить", "callback_data": f"snooze:{mod_id}"},
                {"text": "✏️ Править", "callback_data": f"edit:{mod_id}"},
>>>>>>> 1df25aed
            ],
        ]
    }

    imgs = [i for i in (images or []) if i]
    if imgs:
        if len(imgs) > 1 and getattr(cfg, "ALLOW_MEDIA_GROUPS", False):
            ok = _send_media_group(chat_id, imgs, caption_text, parse_mode)
            if not ok:
                return None
            mid = _send_text(chat_id, message_text, parse_mode, reply_markup=reply_markup)
            if mid:
                logger.info(
                    "Модерация отправлена: chat_id=%s, message_id=%s, mod_id=%d (media group)",
                    chat_id,
                    mid,
                    mod_id,
                )
            return mid
        else:
            mid = _send_photo(chat_id, imgs[0], caption_text, parse_mode, reply_markup=reply_markup)
            if mid:
                logger.info(
                    "Модерация отправлена: chat_id=%s, message_id=%s, mod_id=%d (photo)",
                    chat_id,
                    mid,
                    mod_id,
                )
            return mid

    mid = _send_text(chat_id, message_text, parse_mode, reply_markup=reply_markup)
    if mid:
        logger.info("Модерация отправлена: chat_id=%s, message_id=%s, mod_id=%d", chat_id, mid, mod_id)
    return mid



def edit_moderation_message(chat_id: str, message_id: str, text: str, cfg=config) -> bool:
    parse_mode = (cfg.TELEGRAM_PARSE_MODE or "HTML").upper()
    return _edit_message_text(chat_id, message_id, text, parse_mode, reply_markup=None)<|MERGE_RESOLUTION|>--- conflicted
+++ resolved
@@ -157,9 +157,7 @@
     return str(j.get("result", {}).get("message_id"))
 
 
-<<<<<<< HEAD
 def _send_photo_file(chat_id: str, image: BytesIO, mime: str, caption: str, parse_mode: str) -> Optional[str]:
-=======
 def send_message(chat_id: str, text: str, cfg=config) -> Optional[str]:
     """Send a simple text message. Returns message_id or None."""
     parse_mode = (cfg.TELEGRAM_PARSE_MODE or "HTML").upper()
@@ -167,7 +165,6 @@
 
 
 def _send_photo(chat_id: str, image: BytesIO, mime: str, caption: str, parse_mode: str) -> Optional[str]:
->>>>>>> 1df25aed
     """Возвращает message_id при успехе, иначе None."""
     payload: Dict[str, Any] = {"chat_id": chat_id, "caption": caption, "parse_mode": parse_mode}
     files = {"photo": ("image", image, mime)}
@@ -413,7 +410,6 @@
     reply_markup = {
         "inline_keyboard": [
             [
-<<<<<<< HEAD
                 {"text": "✅ Publish", "callback_data": f"publish:{mod_id}"},
                 {"text": "❌ Reject", "callback_data": f"reject:{mod_id}"},
             ],
@@ -423,14 +419,12 @@
             ],
             [
                 {"text": "🔗 Source", "url": url},
-=======
                 {"text": "✅ Одобрить", "callback_data": f"approve:{mod_id}"},
                 {"text": "❌ Отклонить", "callback_data": f"reject:{mod_id}"},
             ],
             [
                 {"text": "🕐 Отложить", "callback_data": f"snooze:{mod_id}"},
                 {"text": "✏️ Править", "callback_data": f"edit:{mod_id}"},
->>>>>>> 1df25aed
             ],
         ]
     }
