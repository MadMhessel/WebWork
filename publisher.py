--- conflicted
+++ resolved
@@ -157,7 +157,6 @@
     return str(j.get("result", {}).get("message_id"))
 
 
-<<<<<<< HEAD
 def send_message(chat_id: str, text: str, cfg=config) -> Optional[str]:
     """Send a simple text message. Returns message_id or None."""
     parse_mode = (cfg.TELEGRAM_PARSE_MODE or "HTML").upper()
@@ -166,10 +165,8 @@
 
 def _send_photo(chat_id: str, image: BytesIO, mime: str, caption: str, parse_mode: str) -> Optional[str]:
     """Возвращает message_id при успехе, иначе None."""
-=======
 def _send_photo_file(chat_id: str, image: BytesIO, mime: str, caption: str, parse_mode: str) -> Optional[str]:
     """Send a photo using a file-like object and return the message_id."""
->>>>>>> b4868ba8
     payload: Dict[str, Any] = {"chat_id": chat_id, "caption": caption, "parse_mode": parse_mode}
     files = {"photo": ("image", image, mime)}
     j = _api_post("sendPhoto", payload, files=files)
@@ -424,8 +421,6 @@
     conn.commit()
     conn.close()
     return mid
-<<<<<<< HEAD
-=======
     # The code below was previously misplaced and caused indentation errors.
     # It appears to be an alternative flow for sending images before falling back
     # to text, but the surrounding context is unclear. Commented out to maintain
@@ -450,7 +445,6 @@
     #         logger.debug("image_url отсутствует, отправляем текст.")
 
     return publish_message(chat_id, title, body, url, cfg=cfg)
->>>>>>> b4868ba8
 
 
 def publish(item: Dict[str, Any], cfg=config) -> bool:
