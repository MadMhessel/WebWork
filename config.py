--- conflicted
+++ resolved
@@ -155,17 +155,11 @@
     or "HTML"
 )
 if _RAW_PARSE_MODE.strip().lower() == "markdownv2":
-<<<<<<< HEAD
     TELEGRAM_PARSE_MODE = PARSE_MODE = "MarkdownV2"
 elif _RAW_PARSE_MODE.strip().lower() == "html":
     TELEGRAM_PARSE_MODE = PARSE_MODE = "HTML"
 else:
     TELEGRAM_PARSE_MODE = PARSE_MODE = _RAW_PARSE_MODE.strip()
-=======
-    PARSE_MODE = TELEGRAM_PARSE_MODE = "MarkdownV2"
-else:
-    PARSE_MODE = TELEGRAM_PARSE_MODE = "HTML"
->>>>>>> 0ab3c488
 TELEGRAM_DISABLE_WEB_PAGE_PREVIEW: bool = (
     os.getenv(
         "DISABLE_WEB_PAGE_PREVIEW",
