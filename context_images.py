"""Fetch context images from open sources (Openverse/Wikimedia)."""

from __future__ import annotations

import logging
import re
import random
from typing import Dict, Optional

try:  # pragma: no cover - optional package structure
<<<<<<< HEAD
    from . import config, images
except ImportError:  # pragma: no cover
=======
    from . import config, images, net
except Exception:  # pragma: no cover
>>>>>>> 36ab5ca8
    import config  # type: ignore
    import images  # type: ignore
    import net  # type: ignore

logger = logging.getLogger(__name__)

# ---------------------------------------------------------------------------
# Helpers
# ---------------------------------------------------------------------------

def _licenses(cfg=config) -> set[str]:
    raw = getattr(cfg, "CONTEXT_LICENSES", "cc0,cc-by,cc-by-sa")
    return {s.strip().lower() for s in str(raw).split(",") if s.strip()}


def build_query(item: Dict, cfg=config) -> str:
    title = item.get("title", "")
    tokens = [title]

    patterns = {
        r"\bмост": "мост",
        r"\bдорог": "дорога",
        r"\bжк\b|жил[ья]?\s*комплекс": "жилой комплекс",
        r"\bпромзона": "промзона",
        r"\bнабережн": "набережная",
        r"\bкампус": "кампус",
        r"\bвокзал": "вокзал",
        r"\bметро": "метро",
    }
    for pattern, token in patterns.items():
        if re.search(pattern, title, re.IGNORECASE):
            tokens.append(token)

    region_keywords = list(getattr(cfg, "REGION_KEYWORDS", []))
    if region_keywords:
        k = min(len(region_keywords), random.randint(2, 3))
        tokens.extend(random.sample(region_keywords, k))

    hint = getattr(cfg, "REGION_HINT", "")
    if hint:
        tokens.append(hint)

    seen = []
    deduped = []
    for t in tokens:
        if t and t not in seen:
            deduped.append(t)
            seen.append(t)
    query = " ".join(deduped)
    return query[:150]


# ---------------------------------------------------------------------------
# Openverse provider
# ---------------------------------------------------------------------------

_OPENVERSE_ENDPOINT = "https://api.openverse.engineering/v1/images/"


def _openverse(query: str, cfg=config) -> Optional[Dict]:
    params = {
        "q": query,
        "license": ",".join(_licenses(cfg)),
        "page_size": 1,
    }
    try:
        text = net.get_text(
            _OPENVERSE_ENDPOINT,
            params=params,
            timeout=cfg.HTTP_TIMEOUT_READ,
        )
        data = json.loads(text)
    except Exception:  # pragma: no cover - network issues
        return None

    for res in data.get("results", []):
        lic = (res.get("license") or "").lower()
        if lic not in _licenses(cfg):
            continue
        width = int(res.get("width") or 0)
        height = int(res.get("height") or 0)
        if width < cfg.IMAGE_MIN_EDGE or height < cfg.IMAGE_MIN_EDGE:
            continue
        if width * height < cfg.IMAGE_MIN_AREA:
            continue
        img_url = res.get("url") or res.get("thumbnail")
        if not img_url or not net.is_downloadable_image_url(img_url):
            continue
        payload = images.download_image(img_url)
        if not payload:
            continue
        raw, mime = payload
        author = res.get("creator")
        source = res.get("foreign_landing_url") or img_url
        credit = None
        if author or lic:
            credit = f"{author or ''} / {lic.upper()} (Openverse)".strip()
        return {
            "image_url": img_url,
            "bytes": raw,
            "mime": mime,
            "width": width,
            "height": height,
            "author": author,
            "license": lic,
            "source": source,
            "provider": "openverse",
            "credit": credit,
        }
    return None


# ---------------------------------------------------------------------------
# Wikimedia provider
# ---------------------------------------------------------------------------

_WIKIMEDIA_ENDPOINT = "https://commons.wikimedia.org/w/api.php"


def _wikimedia(query: str, cfg=config) -> Optional[Dict]:
    params = {
        "action": "query",
        "generator": "search",
        "gsrsearch": query,
        "gsrlimit": 1,
        "prop": "imageinfo",
        "iiprop": "url|mime|size|extmetadata",
        "format": "json",
    }
    try:
        text = net.get_text(
            _WIKIMEDIA_ENDPOINT,
            params=params,
            timeout=cfg.HTTP_TIMEOUT_READ,
        )
        data = json.loads(text)
    except Exception:  # pragma: no cover
        return None
    pages = data.get("query", {}).get("pages", {})
    for page in pages.values():
        info = (page.get("imageinfo") or [{}])[0]
        lic = (
            info.get("extmetadata", {})
            .get("LicenseShortName", {})
            .get("value", "")
            .lower()
        )
        if lic not in _licenses(cfg):
            continue
        width = int(info.get("width") or 0)
        height = int(info.get("height") or 0)
        if width < cfg.IMAGE_MIN_EDGE or height < cfg.IMAGE_MIN_EDGE:
            continue
        if width * height < cfg.IMAGE_MIN_AREA:
            continue
        img_url = info.get("url")
        if not img_url or not net.is_downloadable_image_url(img_url):
            continue
        payload = images.download_image(img_url)
        if not payload:
            continue
        raw, mime = payload
        author = (
            info.get("extmetadata", {}).get("Artist", {}).get("value")
        )
        source = page.get("fullurl") or img_url
        credit = None
        if author or lic:
            credit = f"{author or ''} / {lic.upper()} (Wikimedia)".strip()
        return {
            "image_url": img_url,
            "bytes": raw,
            "mime": mime,
            "width": width,
            "height": height,
            "author": author,
            "license": lic,
            "source": source,
            "provider": "wikimedia",
            "credit": credit,
        }
    return None


# ---------------------------------------------------------------------------
# Public API
# ---------------------------------------------------------------------------

def fetch_context_image(item: Dict, cfg=config) -> Dict:
    """Return image dict from open sources or empty dict."""
    query = build_query(item, cfg)
    providers = [
        p.strip().lower()
        for p in getattr(cfg, "CONTEXT_IMAGE_PROVIDERS", "openverse,wikimedia").split(",")
        if p.strip()
    ]
    for prov in providers:
        res: Optional[Dict] = None
        if prov == "openverse":
            res = _openverse(query, cfg)
        elif prov == "wikimedia":
            res = _wikimedia(query, cfg)
        if res:
            parts = [res.get("author"), res.get("source")]
            credit = " / ".join(p for p in parts if p)
            lic = res.get("license")
            if lic:
                credit = f"{credit} ({lic})" if credit else lic
            if credit:
                res["credit"] = credit
            return res
    return {}<|MERGE_RESOLUTION|>--- conflicted
+++ resolved
@@ -8,13 +8,8 @@
 from typing import Dict, Optional
 
 try:  # pragma: no cover - optional package structure
-<<<<<<< HEAD
     from . import config, images
 except ImportError:  # pragma: no cover
-=======
-    from . import config, images, net
-except Exception:  # pragma: no cover
->>>>>>> 36ab5ca8
     import config  # type: ignore
     import images  # type: ignore
     import net  # type: ignore
