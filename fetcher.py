--- conflicted
+++ resolved
@@ -149,7 +149,6 @@
         content = content[:8000].rsplit(" ", 1)[0].strip()
     return content
 
-<<<<<<< HEAD
 def _extract_html_image_url(soup, base_url: str) -> str:
     """Attempt to extract main image URL from HTML."""
     if not soup:
@@ -160,7 +159,6 @@
     img = soup.find("img")
     if img and img.get("src"):
         return urljoin(base_url, img.get("src").strip())
-=======
 def _extract_html_image_url(soup) -> str:
     if not soup:
         return ""
@@ -184,7 +182,6 @@
     img = soup.find("img")
     if img and img.get("src"):
         return img["src"].strip()
->>>>>>> 16163d7c
     return ""
 
 def _parse_html_article(source_name: str, url: str) -> Optional[Dict[str, str]]:
@@ -198,13 +195,10 @@
             title = _extract_html_title(soup)
             published_at = _extract_html_published_at(soup)
             content = _extract_html_content(soup)
-<<<<<<< HEAD
             image_url = _extract_html_image_url(soup, url)
-=======
             img = _extract_html_image_url(soup)
             if img:
                 image_url = urljoin(url, img)
->>>>>>> 16163d7c
         except Exception as ex:
             logger.warning("Ошибка парсинга HTML (bs4) для %s: %s", url, ex)
     # грубые фолбэки
@@ -235,11 +229,8 @@
         "title": title,
         "content": content,
         "published_at": published_at,
-<<<<<<< HEAD
         "image_url": image_url or "",
-=======
         "image_url": image_url,
->>>>>>> 16163d7c
     }
 
 # -------------------- RSS --------------------
@@ -252,11 +243,8 @@
     title = getattr(entry, "title", "") or ""
     published_at = getattr(entry, "published", "") or getattr(entry, "updated", "") or ""
     content_val = ""
-<<<<<<< HEAD
     image_url = ""
-=======
     html_blobs: List[str] = []
->>>>>>> 16163d7c
     try:
         if getattr(entry, "content", None):
             blocks = []
@@ -268,7 +256,6 @@
             content_val = "\n\n".join(blocks)
         summary_raw = getattr(entry, "summary", "") or getattr(entry, "description", "") or ""
         if not content_val:
-<<<<<<< HEAD
             content_val = getattr(entry, "summary", "") or getattr(entry, "description", "") or ""
         if getattr(entry, "media_content", None):
             for m in entry.media_content:
@@ -283,11 +270,9 @@
                     if href:
                         image_url = href
                         break
-=======
             content_val = summary_raw
         if summary_raw:
             html_blobs.append(summary_raw)
->>>>>>> 16163d7c
     except Exception:
         pass
     candidates: List[str] = []
@@ -329,11 +314,8 @@
         "title": title,
         "content": content_val,
         "published_at": published_at,
-<<<<<<< HEAD
         "image_url": image_url or "",
-=======
         "image_url": image_url,
->>>>>>> 16163d7c
     }
 
 def fetch_rss(source: Dict[str, str], limit: int = 30) -> List[Dict[str, str]]:
@@ -492,11 +474,8 @@
                 "title": title_list or "(без заголовка)",
                 "content": "",
                 "published_at": date_text or "",
-<<<<<<< HEAD
                 "image_url": "",
-=======
                 "image_url": img_src,
->>>>>>> 16163d7c
             })
             continue
 
