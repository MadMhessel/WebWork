--- conflicted
+++ resolved
@@ -7,10 +7,7 @@
 
 import requests
 import feedparser
-<<<<<<< HEAD
-=======
 from requests.adapters import HTTPAdapter
->>>>>>> f8bb6a59
 from urllib3.util.retry import Retry
 
 from . import config, http_client
@@ -19,10 +16,8 @@
 logger = logging.getLogger(__name__)
 
 
-<<<<<<< HEAD
 # Reuse global HTTP session
 HTTP_SESSION = http_client.get_session()
-=======
 def _build_session(retry_cfg: Optional[Retry] = None) -> requests.Session:
     """Create a requests session with common settings."""
     sess = requests.Session()
@@ -46,7 +41,6 @@
 
 
 HTTP_SESSION = _build_session()
->>>>>>> f8bb6a59
 DEFAULT_TIMEOUT = (
     getattr(config, "HTTP_TIMEOUT_CONNECT", 5),
     getattr(config, "HTTP_TIMEOUT_READ", 15),
@@ -123,7 +117,6 @@
     url: str,
     timeout: Optional[tuple] = None,
     *,
-<<<<<<< HEAD
     retry: Optional[dict] = None,
 ) -> Optional[str]:
     sess = HTTP_SESSION
@@ -140,11 +133,9 @@
         temp.mount("http://", adapter)
         temp.mount("https://", adapter)
         sess = temp
-=======
     retry: Optional[dict | Retry] = None,
 ) -> Optional[str]:
     sess = HTTP_SESSION if retry is None else _build_session(retry)
->>>>>>> f8bb6a59
     try:
         r = sess.get(url, timeout=timeout or DEFAULT_TIMEOUT)
         r.raise_for_status()
