--- conflicted
+++ resolved
@@ -1,446 +1,440 @@
-import logging
-from typing import Optional, Dict, Any, List
-import requests
-import sqlite3
-
-from . import config, publisher, dedup
-
-logger = logging.getLogger(__name__)
-
-# ----------- Status constants -----------
-PENDING_REVIEW = "pending"
-REJECTED = "rejected"
-SNOOZED = "snoozed"
-APPROVED = "approved"
-PUBLISHED = "published"
-
-# ---------------- DB helpers ----------------
-
-def _get_state(conn: sqlite3.Connection, key: str) -> Optional[str]:
-    cur = conn.execute("SELECT value FROM bot_state WHERE key = ?", (key,))
-    row = cur.fetchone()
-    return row["value"] if row else None
-
-def _set_state(conn: sqlite3.Connection, key: str, value: str) -> None:
-    conn.execute("INSERT INTO bot_state(key, value) VALUES (?, ?) ON CONFLICT(key) DO UPDATE SET value=excluded.value", (key, value))
-    conn.commit()
-
-def already_pending(conn: sqlite3.Connection, url: str) -> Optional[int]:
-    cur = conn.execute(
-        "SELECT id FROM moderation_queue WHERE url = ? AND status = ?",
-        (url, PENDING_REVIEW),
-    )
-    row = cur.fetchone()
-    return int(row["id"]) if row else None
-
-def insert_pending(conn: sqlite3.Connection, item: Dict[str, str]) -> int:
-    cur = conn.execute(
-        """
-        INSERT OR IGNORE INTO moderation_queue (source, guid, url, title, content, published_at, status)
-        VALUES (?, ?, ?, ?, ?, ?, ?)
-        """,
-        (
-            item.get("source", ""),
-            item.get("guid"),
-            item.get("url", ""),
-            item.get("title", ""),
-            item.get("content", ""),
-            item.get("published_at", ""),
-            PENDING_REVIEW,
-        ),
-    )
-    if cur.rowcount == 0:
-        # запись уже есть (скорее всего из-за UNIQUE(url)); вернём существующий id
-        cur2 = conn.execute("SELECT id FROM moderation_queue WHERE url = ?", (item.get("url",""),))
-        row = cur2.fetchone()
-        return int(row["id"])
-    conn.commit()
-    return int(conn.execute("SELECT last_insert_rowid()").fetchone()[0])
-
-def set_status(conn: sqlite3.Connection, mod_id: int, status: str) -> None:
-    conn.execute("UPDATE moderation_queue SET status = ? WHERE id = ?", (status, mod_id))
-
-def set_tg_message_id(conn: sqlite3.Connection, mod_id: int, message_id: str) -> None:
-    conn.execute("UPDATE moderation_queue SET tg_message_id = ? WHERE id = ?", (message_id, mod_id))
-
-def get_item(conn: sqlite3.Connection, mod_id: int) -> Optional[Dict[str, Any]]:
-    cur = conn.execute("SELECT * FROM moderation_queue WHERE id = ?", (mod_id,))
-    row = cur.fetchone()
-    return dict(row) if row else None
-
-def enqueue_item(item: Dict[str, str], conn: sqlite3.Connection) -> Optional[int]:
-    """Place item into moderation queue. Returns mod_id or None."""
-    if not config.ENABLE_MODERATION:
-        return None
-
-def enqueue_item(item: Dict[str, str], conn: sqlite3.Connection) -> Optional[int]:
-    """Поместить новость в очередь модерации со статусом ``pending``."""
-
-    if not config.ENABLE_MODERATION:
-        return None
-
-    existed = already_pending(conn, item.get("url", ""))
-    if existed:
-        logger.info("[QUEUE] уже в модерации (id=%d): %s", existed, item.get("title", "")[:140])
-        return existed
-    mod_id = insert_pending(conn, item)
-    logger.info("[QUEUED] id=%d | %s", mod_id, (item.get("title") or "")[:140])
-    return mod_id
-
-
-def send_preview(conn: sqlite3.Connection, mod_id: int) -> Optional[str]:
-    """Send moderation preview to all moderators. Returns message_id of first send."""
-    it = get_item(conn, mod_id)
-    if not it:
-        logger.error("[QUEUE] item id=%d not found for preview", mod_id)
-        return None
-    title = it.get("title", "") or ""
-    body = it.get("content", "") or ""
-    url = it.get("url", "") or ""
-    header = f"Предмодерация #{mod_id}"
-    mid_saved: Optional[str] = None
-    moderators: List[str] = list(getattr(config, "MODERATOR_IDS", []) or [])
-    if not moderators:
-        admin_chat = (getattr(config, "ADMIN_CHAT_ID", "") or "").strip()
-        if admin_chat:
-            moderators = [admin_chat]
-    for chat_id in moderators:
-        mid = publisher.send_moderation_preview(chat_id, header, title, body, url, mod_id, cfg=config)
-        if mid and not mid_saved:
-            mid_saved = mid
-    if mid_saved:
-        with conn:
-            set_tg_message_id(conn, mod_id, mid_saved)
-    return mid_saved
-
-
-def enqueue_and_notify(item: Dict[str, str], conn: sqlite3.Connection) -> Optional[int]:
-    """Backward-compatible helper: enqueue item and send preview."""
-    mod_id = enqueue_item(item, conn)
-    if mod_id is None:
-        return None
-    send_preview(conn, mod_id)
-
-    try:
-        mod_id = insert_pending(conn, item)
-        logger.info("[QUEUED] id=%d | %s", mod_id, (item.get("title", "") or "")[:140])
-        return mod_id
-    except Exception as ex:  # pragma: no cover
-        logger.exception("Ошибка постановки в очередь модерации: %s", ex)
-        return None
-
-
-def send_preview(item: Dict[str, str], mod_id: int, conn: sqlite3.Connection) -> Optional[str]:
-    """Отправить предпросмотр модератору для записи из очереди."""
-
-    if not config.ENABLE_MODERATION:
-        return None
-
-    admin_chat = (getattr(config, "ADMIN_CHAT_ID", "") or "").strip()
-    if not admin_chat:
-        logger.error("ADMIN_CHAT_ID не задан — модерация невозможна.")
-        return None
-
-<<<<<<< HEAD
-    # не ставим дубль в pending
-    existed = already_pending(conn, item.get("url",""))
-    if existed:
-        logger.info("[QUEUE] уже в модерации (id=%d): %s", existed, item.get("title","")[:140])
-        return existed
-
-    mod_id = insert_pending(conn, item)
-    title = item.get("title","") or ""
-    body  = item.get("content","") or ""
-    url   = item.get("url","") or ""
-    images = item.get("image_file_ids") or item.get("tg_file_ids") or item.get("image_tg_file_ids") or []
-    if isinstance(images, str):
-        images = [images]
-    header = f"Предмодерация #{mod_id}"
-    mid = publisher.send_moderation_preview(admin_chat, header, title, body, url, mod_id, images=images, cfg=config)
-=======
-    title = item.get("title", "") or ""
-    body = item.get("content", "") or ""
-    url = item.get("url", "") or ""
-    header = f"Предмодерация #{mod_id}"
-
-    mid = publisher.send_moderation_preview(admin_chat, header, title, body, url, mod_id, cfg=config)
->>>>>>> 1df25aed
-    if mid:
-        set_tg_message_id(conn, mod_id, mid)
-        return mid
-    logger.error("Не удалось отправить предпросмотр модератору (id=%d).", mod_id)
-    return None
-
-
-def enqueue_and_notify(item: Dict[str, str], conn: sqlite3.Connection) -> Optional[int]:
-    """Совместная функция для обратной совместимости."""
-    mod_id = enqueue_item(item, conn)
-    if mod_id:
-        send_preview(item, mod_id, conn)
-    return mod_id
-
-
-# --------------- Updates processing ----------------
-
-def _tg_get_updates(offset: Optional[int] = None, timeout: int = 20) -> Optional[Dict[str, Any]]:
-    if publisher._ensure_client() is False:
-        return None
-    url = f"{publisher._client_base_url}/getUpdates"  # type: ignore
-    params = {"timeout": str(timeout), "allowed_updates": '["message","callback_query"]'}
-    if offset is not None:
-        params["offset"] = str(offset)
-    try:
-        r = requests.get(url, params=params, timeout=timeout+10)
-        j = r.json()
-        if not j.get("ok"):
-            logger.error("getUpdates ok=false: %s", r.text)
-            return None
-        return j
-    except Exception as ex:
-        logger.exception("Ошибка getUpdates: %s", ex)
-        return None
-
-
-def handle_callback(cb: Dict[str, Any], conn: sqlite3.Connection) -> None:
-    cq_id = str(cb.get("id"))
-    from_user = cb.get("from") or {}
-    user_id = str(from_user.get("id"))
-    data = str(cb.get("data") or "")
-    msg = cb.get("message") or {}
-    chat = msg.get("chat") or {}
-    chat_id = str(chat.get("id"))
-    message_id = str(msg.get("message_id"))
-
-    if config.MODERATOR_IDS and user_id not in config.MODERATOR_IDS:
-        if cq_id:
-            publisher.answer_callback_query(cq_id, text="Нет доступа", show_alert=True)
-        logger.warning("Unauthorized callback from %s", user_id)
-        return
-
-    if not data or ":" not in data:
-        if cq_id:
-            publisher.answer_callback_query(cq_id, text="Некорректные данные.", show_alert=False)
-        return
-    action, mod_id_str = data.split(":", 1)
-    try:
-        mod_id = int(mod_id_str)
-    except ValueError:
-        if cq_id:
-            publisher.answer_callback_query(cq_id, text="Некорректный ID.", show_alert=False)
-        return
-
-    it = get_item(conn, mod_id)
-    if not it:
-        if cq_id:
-            publisher.answer_callback_query(cq_id, text="Запись не найдена.", show_alert=True)
-        return
-
-    title = it.get("title", "") or ""
-    url = it.get("url", "") or ""
-    body = it.get("content", "") or ""
-    source = it.get("source", "") or ""
-
-<<<<<<< HEAD
-    if action == "publish":
-        # Публикуем в канал
-        ok = publisher.publish_message(
-            chat_id=config.CHANNEL_ID,
-            title=title,
-            body=body,
-            url=url,
-            cfg=config,
-        )
-        if ok:
-            # Запись в антидубль и смена статуса
-            from . import db as dbmod
-            dedup.mark_published(
-                url=url,
-                guid=it.get("guid"),
-                title=title,
-                published_at=it.get("published_at") or "",
-                source=source,
-                image_url=it.get("image_url"),
-                db_conn=conn,
-            )
-            set_status(conn, mod_id, "approved")
-            publisher.answer_callback_query(cq_id, text="Опубликовано ✅", show_alert=False)
-            publisher.edit_moderation_message(chat_id, message_id, f"✅ Одобрено и отправлено в канал.\n\n<b>{html_escape(title)}</b>\n{html_escape(url)}", cfg=config)
-        else:
-            publisher.answer_callback_query(cq_id, text="Ошибка отправки в канал.", show_alert=True)
-    elif action == "reject":
-        set_status(conn, mod_id, "rejected")
-        publisher.answer_callback_query(cq_id, text="Отклонено ❌", show_alert=False)
-        publisher.edit_moderation_message(chat_id, message_id, f"❌ Отклонено.\n\n<b>{html_escape(title)}</b>\n{html_escape(url)}", cfg=config)
-    elif action == "snooze":
-        publisher.answer_callback_query(cq_id, text="Отложено ⏰", show_alert=False)
-        publisher.edit_moderation_message(chat_id, message_id, f"⏰ Отложено.\n\n<b>{html_escape(title)}</b>\n{html_escape(url)}", cfg=config)
-    elif action == "edit":
-        publisher.answer_callback_query(cq_id, text="Редактирование не поддерживается", show_alert=True)
-    else:
-        publisher.answer_callback_query(cq_id, text="Неизвестное действие.", show_alert=False)
-=======
-    if action == "approve":
-        with conn:
-            set_status(conn, mod_id, APPROVED)
-            ok = publisher.publish_message(
-                chat_id=config.CHANNEL_ID,
-                title=title,
-                body=body,
-                url=url,
-                cfg=config,
-            )
-            if ok:
-                dedup.mark_published(
-                    url=url,
-                    guid=it.get("guid"),
-                    title=title,
-                    published_at=it.get("published_at") or "",
-                    source=source,
-                    image_url=it.get("image_url"),
-                    db_conn=conn,
-                )
-                set_status(conn, mod_id, PUBLISHED)
-                if cq_id:
-                    publisher.answer_callback_query(cq_id, text="Опубликовано ✅", show_alert=False)
-                if message_id and chat_id:
-                    publisher.edit_moderation_message(
-                        chat_id,
-                        message_id,
-                        f"✅ Одобрено и отправлено в канал.\n\n<b>{html_escape(title)}</b>\n{html_escape(url)}",
-                        cfg=config,
-                    )
-                logger.info("[PUBLISHED] id=%d by %s", mod_id, user_id)
-            else:
-                if cq_id:
-                    publisher.answer_callback_query(cq_id, text="Ошибка отправки в канал.", show_alert=True)
-                logger.error("Publish failed for id=%d", mod_id)
-    elif action == "reject":
-        with conn:
-            set_status(conn, mod_id, REJECTED)
-        if cq_id:
-            publisher.answer_callback_query(cq_id, text="Отклонено ❌", show_alert=False)
-        if message_id and chat_id:
-            publisher.edit_moderation_message(
-                chat_id,
-                message_id,
-                f"❌ Отклонено.\n\n<b>{html_escape(title)}</b>\n{html_escape(url)}",
-                cfg=config,
-            )
-        logger.info("[REJECTED] id=%d by %s", mod_id, user_id)
-    elif action == "snooze":
-        with conn:
-            set_status(conn, mod_id, SNOOZED)
-        if cq_id:
-            publisher.answer_callback_query(cq_id, text="Отложено 🕐", show_alert=False)
-        if message_id and chat_id:
-            publisher.edit_moderation_message(
-                chat_id,
-                message_id,
-                f"🕐 Отложено.\n\n<b>{html_escape(title)}</b>\n{html_escape(url)}",
-                cfg=config,
-            )
-        logger.info("[SNOOZED] id=%d by %s", mod_id, user_id)
-    elif action == "edit":
-        if cq_id:
-            publisher.answer_callback_query(cq_id, text="Режим редактирования не поддерживается", show_alert=False)
-        logger.info("[EDIT] request for id=%d by %s", mod_id, user_id)
-    else:
-        if cq_id:
-            publisher.answer_callback_query(cq_id, text="Неизвестное действие.", show_alert=False)
-
-
-def handle_message(msg: Dict[str, Any], conn: sqlite3.Connection) -> None:
-    chat = msg.get("chat") or {}
-    chat_id = str(chat.get("id"))
-    from_user = msg.get("from") or {}
-    user_id = str(from_user.get("id"))
-    text = (msg.get("text") or "").strip()
-    if not text.startswith("/"):
-        return
-    if config.MODERATOR_IDS and user_id not in config.MODERATOR_IDS:
-        publisher.send_message(chat_id, "Нет доступа.")
-        logger.warning("Unauthorized command from %s: %s", user_id, text)
-        return
-    parts = text.split()
-    cmd = parts[0].lower()
-    if cmd == "/queue":
-        cur = conn.execute(
-            "SELECT id, title FROM moderation_queue WHERE status = ? ORDER BY id",
-            (PENDING_REVIEW,),
-        )
-        rows = cur.fetchall()
-        if rows:
-            lines = [f"{r['id']}: {r['title'][:60]}" for r in rows]
-            resp = "Очередь:\n" + "\n".join(lines)
-        else:
-            resp = "Очередь пуста."
-        publisher.send_message(chat_id, resp)
-    elif cmd == "/approve" and len(parts) >= 2:
-        try:
-            mod_id = int(parts[1])
-        except ValueError:
-            publisher.send_message(chat_id, "Некорректный ID.")
-            return
-        # Use callback handler logic without callback query
-        fake_cb = {"id": "", "data": f"approve:{mod_id}", "message": {"chat": {"id": chat_id}, "message_id": ""}, "from": {"id": user_id}}
-        handle_callback(fake_cb, conn)
-        publisher.send_message(chat_id, f"Запись {mod_id} обработана.")
-    elif cmd == "/reject" and len(parts) >= 2:
-        try:
-            mod_id = int(parts[1])
-        except ValueError:
-            publisher.send_message(chat_id, "Некорректный ID.")
-            return
-        reason = " ".join(parts[2:]).strip()
-        with conn:
-            set_status(conn, mod_id, REJECTED)
-        publisher.send_message(
-            chat_id,
-            f"Запись {mod_id} отклонена." + (f" Причина: {reason}" if reason else ""),
-        )
-        logger.info("[REJECTED] id=%d by %s reason=%s", mod_id, user_id, reason)
-    elif cmd == "/stats":
-        cur = conn.execute("SELECT status, COUNT(*) as c FROM moderation_queue GROUP BY status")
-        rows = cur.fetchall()
-        lines = [f"{r['status']}: {r['c']}" for r in rows]
-        resp = "Статистика:\n" + "\n".join(lines)
-        publisher.send_message(chat_id, resp)
-    else:
-        publisher.send_message(chat_id, "Неизвестная команда.")
->>>>>>> 1df25aed
-
-
-def process_updates_once(conn: sqlite3.Connection, *, timeout: int = 20) -> None:
-    """
-    Обрабатывает callback_query из getUpdates один раз (с long-poll до timeout).
-    """
-    last = _get_state(conn, "last_update_id")
-    offset = int(last) + 1 if last is not None else None
-    j = _tg_get_updates(offset=offset, timeout=timeout)
-    if not j:
-        return
-    results = j.get("result") or []
-    max_update_id = None
-    for upd in results:
-        upd_id = upd.get("update_id")
-        if max_update_id is None or upd_id > max_update_id:
-            max_update_id = upd_id
-        if "callback_query" in upd:
-            try:
-                handle_callback(upd["callback_query"], conn)
-            except Exception as ex:
-                logger.exception("Ошибка обработки callback_query: %s", ex)
-        elif "message" in upd:
-            try:
-                handle_message(upd["message"], conn)
-            except Exception as ex:
-                logger.exception("Ошибка обработки message: %s", ex)
-    if max_update_id is not None:
-        _set_state(conn, "last_update_id", str(max_update_id))
-
-
-# --------------- Utils ---------------
-
-def html_escape(s: str) -> str:
-    import html as _html
-    return _html.escape(s or "", quote=True)
+import logging
+from typing import Optional, Dict, Any, List
+import requests
+import sqlite3
+
+from . import config, publisher, dedup
+
+logger = logging.getLogger(__name__)
+
+# ----------- Status constants -----------
+PENDING_REVIEW = "pending"
+REJECTED = "rejected"
+SNOOZED = "snoozed"
+APPROVED = "approved"
+PUBLISHED = "published"
+
+# ---------------- DB helpers ----------------
+
+def _get_state(conn: sqlite3.Connection, key: str) -> Optional[str]:
+    cur = conn.execute("SELECT value FROM bot_state WHERE key = ?", (key,))
+    row = cur.fetchone()
+    return row["value"] if row else None
+
+def _set_state(conn: sqlite3.Connection, key: str, value: str) -> None:
+    conn.execute("INSERT INTO bot_state(key, value) VALUES (?, ?) ON CONFLICT(key) DO UPDATE SET value=excluded.value", (key, value))
+    conn.commit()
+
+def already_pending(conn: sqlite3.Connection, url: str) -> Optional[int]:
+    cur = conn.execute(
+        "SELECT id FROM moderation_queue WHERE url = ? AND status = ?",
+        (url, PENDING_REVIEW),
+    )
+    row = cur.fetchone()
+    return int(row["id"]) if row else None
+
+def insert_pending(conn: sqlite3.Connection, item: Dict[str, str]) -> int:
+    cur = conn.execute(
+        """
+        INSERT OR IGNORE INTO moderation_queue (source, guid, url, title, content, published_at, status)
+        VALUES (?, ?, ?, ?, ?, ?, ?)
+        """,
+        (
+            item.get("source", ""),
+            item.get("guid"),
+            item.get("url", ""),
+            item.get("title", ""),
+            item.get("content", ""),
+            item.get("published_at", ""),
+            PENDING_REVIEW,
+        ),
+    )
+    if cur.rowcount == 0:
+        # запись уже есть (скорее всего из-за UNIQUE(url)); вернём существующий id
+        cur2 = conn.execute("SELECT id FROM moderation_queue WHERE url = ?", (item.get("url",""),))
+        row = cur2.fetchone()
+        return int(row["id"])
+    conn.commit()
+    return int(conn.execute("SELECT last_insert_rowid()").fetchone()[0])
+
+def set_status(conn: sqlite3.Connection, mod_id: int, status: str) -> None:
+    conn.execute("UPDATE moderation_queue SET status = ? WHERE id = ?", (status, mod_id))
+
+def set_tg_message_id(conn: sqlite3.Connection, mod_id: int, message_id: str) -> None:
+    conn.execute("UPDATE moderation_queue SET tg_message_id = ? WHERE id = ?", (message_id, mod_id))
+
+def get_item(conn: sqlite3.Connection, mod_id: int) -> Optional[Dict[str, Any]]:
+    cur = conn.execute("SELECT * FROM moderation_queue WHERE id = ?", (mod_id,))
+    row = cur.fetchone()
+    return dict(row) if row else None
+
+def enqueue_item(item: Dict[str, str], conn: sqlite3.Connection) -> Optional[int]:
+    """Place item into moderation queue. Returns mod_id or None."""
+    if not config.ENABLE_MODERATION:
+        return None
+
+def enqueue_item(item: Dict[str, str], conn: sqlite3.Connection) -> Optional[int]:
+    """Поместить новость в очередь модерации со статусом ``pending``."""
+
+    if not config.ENABLE_MODERATION:
+        return None
+
+    existed = already_pending(conn, item.get("url", ""))
+    if existed:
+        logger.info("[QUEUE] уже в модерации (id=%d): %s", existed, item.get("title", "")[:140])
+        return existed
+    mod_id = insert_pending(conn, item)
+    logger.info("[QUEUED] id=%d | %s", mod_id, (item.get("title") or "")[:140])
+    return mod_id
+
+
+def send_preview(conn: sqlite3.Connection, mod_id: int) -> Optional[str]:
+    """Send moderation preview to all moderators. Returns message_id of first send."""
+    it = get_item(conn, mod_id)
+    if not it:
+        logger.error("[QUEUE] item id=%d not found for preview", mod_id)
+        return None
+    title = it.get("title", "") or ""
+    body = it.get("content", "") or ""
+    url = it.get("url", "") or ""
+    header = f"Предмодерация #{mod_id}"
+    mid_saved: Optional[str] = None
+    moderators: List[str] = list(getattr(config, "MODERATOR_IDS", []) or [])
+    if not moderators:
+        admin_chat = (getattr(config, "ADMIN_CHAT_ID", "") or "").strip()
+        if admin_chat:
+            moderators = [admin_chat]
+    for chat_id in moderators:
+        mid = publisher.send_moderation_preview(chat_id, header, title, body, url, mod_id, cfg=config)
+        if mid and not mid_saved:
+            mid_saved = mid
+    if mid_saved:
+        with conn:
+            set_tg_message_id(conn, mod_id, mid_saved)
+    return mid_saved
+
+
+def enqueue_and_notify(item: Dict[str, str], conn: sqlite3.Connection) -> Optional[int]:
+    """Backward-compatible helper: enqueue item and send preview."""
+    mod_id = enqueue_item(item, conn)
+    if mod_id is None:
+        return None
+    send_preview(conn, mod_id)
+
+    try:
+        mod_id = insert_pending(conn, item)
+        logger.info("[QUEUED] id=%d | %s", mod_id, (item.get("title", "") or "")[:140])
+        return mod_id
+    except Exception as ex:  # pragma: no cover
+        logger.exception("Ошибка постановки в очередь модерации: %s", ex)
+        return None
+
+
+def send_preview(item: Dict[str, str], mod_id: int, conn: sqlite3.Connection) -> Optional[str]:
+    """Отправить предпросмотр модератору для записи из очереди."""
+
+    if not config.ENABLE_MODERATION:
+        return None
+
+    admin_chat = (getattr(config, "ADMIN_CHAT_ID", "") or "").strip()
+    if not admin_chat:
+        logger.error("ADMIN_CHAT_ID не задан — модерация невозможна.")
+        return None
+
+    # не ставим дубль в pending
+    existed = already_pending(conn, item.get("url",""))
+    if existed:
+        logger.info("[QUEUE] уже в модерации (id=%d): %s", existed, item.get("title","")[:140])
+        return existed
+
+    mod_id = insert_pending(conn, item)
+    title = item.get("title","") or ""
+    body  = item.get("content","") or ""
+    url   = item.get("url","") or ""
+    images = item.get("image_file_ids") or item.get("tg_file_ids") or item.get("image_tg_file_ids") or []
+    if isinstance(images, str):
+        images = [images]
+    header = f"Предмодерация #{mod_id}"
+    mid = publisher.send_moderation_preview(admin_chat, header, title, body, url, mod_id, images=images, cfg=config)
+    title = item.get("title", "") or ""
+    body = item.get("content", "") or ""
+    url = item.get("url", "") or ""
+    header = f"Предмодерация #{mod_id}"
+
+    mid = publisher.send_moderation_preview(admin_chat, header, title, body, url, mod_id, cfg=config)
+    if mid:
+        set_tg_message_id(conn, mod_id, mid)
+        return mid
+    logger.error("Не удалось отправить предпросмотр модератору (id=%d).", mod_id)
+    return None
+
+
+def enqueue_and_notify(item: Dict[str, str], conn: sqlite3.Connection) -> Optional[int]:
+    """Совместная функция для обратной совместимости."""
+    mod_id = enqueue_item(item, conn)
+    if mod_id:
+        send_preview(item, mod_id, conn)
+    return mod_id
+
+
+# --------------- Updates processing ----------------
+
+def _tg_get_updates(offset: Optional[int] = None, timeout: int = 20) -> Optional[Dict[str, Any]]:
+    if publisher._ensure_client() is False:
+        return None
+    url = f"{publisher._client_base_url}/getUpdates"  # type: ignore
+    params = {"timeout": str(timeout), "allowed_updates": '["message","callback_query"]'}
+    if offset is not None:
+        params["offset"] = str(offset)
+    try:
+        r = requests.get(url, params=params, timeout=timeout+10)
+        j = r.json()
+        if not j.get("ok"):
+            logger.error("getUpdates ok=false: %s", r.text)
+            return None
+        return j
+    except Exception as ex:
+        logger.exception("Ошибка getUpdates: %s", ex)
+        return None
+
+
+def handle_callback(cb: Dict[str, Any], conn: sqlite3.Connection) -> None:
+    cq_id = str(cb.get("id"))
+    from_user = cb.get("from") or {}
+    user_id = str(from_user.get("id"))
+    data = str(cb.get("data") or "")
+    msg = cb.get("message") or {}
+    chat = msg.get("chat") or {}
+    chat_id = str(chat.get("id"))
+    message_id = str(msg.get("message_id"))
+
+    if config.MODERATOR_IDS and user_id not in config.MODERATOR_IDS:
+        if cq_id:
+            publisher.answer_callback_query(cq_id, text="Нет доступа", show_alert=True)
+        logger.warning("Unauthorized callback from %s", user_id)
+        return
+
+    if not data or ":" not in data:
+        if cq_id:
+            publisher.answer_callback_query(cq_id, text="Некорректные данные.", show_alert=False)
+        return
+    action, mod_id_str = data.split(":", 1)
+    try:
+        mod_id = int(mod_id_str)
+    except ValueError:
+        if cq_id:
+            publisher.answer_callback_query(cq_id, text="Некорректный ID.", show_alert=False)
+        return
+
+    it = get_item(conn, mod_id)
+    if not it:
+        if cq_id:
+            publisher.answer_callback_query(cq_id, text="Запись не найдена.", show_alert=True)
+        return
+
+    title = it.get("title", "") or ""
+    url = it.get("url", "") or ""
+    body = it.get("content", "") or ""
+    source = it.get("source", "") or ""
+
+    if action == "publish":
+        # Публикуем в канал
+        ok = publisher.publish_message(
+            chat_id=config.CHANNEL_ID,
+            title=title,
+            body=body,
+            url=url,
+            cfg=config,
+        )
+        if ok:
+            # Запись в антидубль и смена статуса
+            from . import db as dbmod
+            dedup.mark_published(
+                url=url,
+                guid=it.get("guid"),
+                title=title,
+                published_at=it.get("published_at") or "",
+                source=source,
+                image_url=it.get("image_url"),
+                db_conn=conn,
+            )
+            set_status(conn, mod_id, "approved")
+            publisher.answer_callback_query(cq_id, text="Опубликовано ✅", show_alert=False)
+            publisher.edit_moderation_message(chat_id, message_id, f"✅ Одобрено и отправлено в канал.\n\n<b>{html_escape(title)}</b>\n{html_escape(url)}", cfg=config)
+        else:
+            publisher.answer_callback_query(cq_id, text="Ошибка отправки в канал.", show_alert=True)
+    elif action == "reject":
+        set_status(conn, mod_id, "rejected")
+        publisher.answer_callback_query(cq_id, text="Отклонено ❌", show_alert=False)
+        publisher.edit_moderation_message(chat_id, message_id, f"❌ Отклонено.\n\n<b>{html_escape(title)}</b>\n{html_escape(url)}", cfg=config)
+    elif action == "snooze":
+        publisher.answer_callback_query(cq_id, text="Отложено ⏰", show_alert=False)
+        publisher.edit_moderation_message(chat_id, message_id, f"⏰ Отложено.\n\n<b>{html_escape(title)}</b>\n{html_escape(url)}", cfg=config)
+    elif action == "edit":
+        publisher.answer_callback_query(cq_id, text="Редактирование не поддерживается", show_alert=True)
+    else:
+        publisher.answer_callback_query(cq_id, text="Неизвестное действие.", show_alert=False)
+    if action == "approve":
+        with conn:
+            set_status(conn, mod_id, APPROVED)
+            ok = publisher.publish_message(
+                chat_id=config.CHANNEL_ID,
+                title=title,
+                body=body,
+                url=url,
+                cfg=config,
+            )
+            if ok:
+                dedup.mark_published(
+                    url=url,
+                    guid=it.get("guid"),
+                    title=title,
+                    published_at=it.get("published_at") or "",
+                    source=source,
+                    image_url=it.get("image_url"),
+                    db_conn=conn,
+                )
+                set_status(conn, mod_id, PUBLISHED)
+                if cq_id:
+                    publisher.answer_callback_query(cq_id, text="Опубликовано ✅", show_alert=False)
+                if message_id and chat_id:
+                    publisher.edit_moderation_message(
+                        chat_id,
+                        message_id,
+                        f"✅ Одобрено и отправлено в канал.\n\n<b>{html_escape(title)}</b>\n{html_escape(url)}",
+                        cfg=config,
+                    )
+                logger.info("[PUBLISHED] id=%d by %s", mod_id, user_id)
+            else:
+                if cq_id:
+                    publisher.answer_callback_query(cq_id, text="Ошибка отправки в канал.", show_alert=True)
+                logger.error("Publish failed for id=%d", mod_id)
+    elif action == "reject":
+        with conn:
+            set_status(conn, mod_id, REJECTED)
+        if cq_id:
+            publisher.answer_callback_query(cq_id, text="Отклонено ❌", show_alert=False)
+        if message_id and chat_id:
+            publisher.edit_moderation_message(
+                chat_id,
+                message_id,
+                f"❌ Отклонено.\n\n<b>{html_escape(title)}</b>\n{html_escape(url)}",
+                cfg=config,
+            )
+        logger.info("[REJECTED] id=%d by %s", mod_id, user_id)
+    elif action == "snooze":
+        with conn:
+            set_status(conn, mod_id, SNOOZED)
+        if cq_id:
+            publisher.answer_callback_query(cq_id, text="Отложено 🕐", show_alert=False)
+        if message_id and chat_id:
+            publisher.edit_moderation_message(
+                chat_id,
+                message_id,
+                f"🕐 Отложено.\n\n<b>{html_escape(title)}</b>\n{html_escape(url)}",
+                cfg=config,
+            )
+        logger.info("[SNOOZED] id=%d by %s", mod_id, user_id)
+    elif action == "edit":
+        if cq_id:
+            publisher.answer_callback_query(cq_id, text="Режим редактирования не поддерживается", show_alert=False)
+        logger.info("[EDIT] request for id=%d by %s", mod_id, user_id)
+    else:
+        if cq_id:
+            publisher.answer_callback_query(cq_id, text="Неизвестное действие.", show_alert=False)
+
+
+def handle_message(msg: Dict[str, Any], conn: sqlite3.Connection) -> None:
+    chat = msg.get("chat") or {}
+    chat_id = str(chat.get("id"))
+    from_user = msg.get("from") or {}
+    user_id = str(from_user.get("id"))
+    text = (msg.get("text") or "").strip()
+    if not text.startswith("/"):
+        return
+    if config.MODERATOR_IDS and user_id not in config.MODERATOR_IDS:
+        publisher.send_message(chat_id, "Нет доступа.")
+        logger.warning("Unauthorized command from %s: %s", user_id, text)
+        return
+    parts = text.split()
+    cmd = parts[0].lower()
+    if cmd == "/queue":
+        cur = conn.execute(
+            "SELECT id, title FROM moderation_queue WHERE status = ? ORDER BY id",
+            (PENDING_REVIEW,),
+        )
+        rows = cur.fetchall()
+        if rows:
+            lines = [f"{r['id']}: {r['title'][:60]}" for r in rows]
+            resp = "Очередь:\n" + "\n".join(lines)
+        else:
+            resp = "Очередь пуста."
+        publisher.send_message(chat_id, resp)
+    elif cmd == "/approve" and len(parts) >= 2:
+        try:
+            mod_id = int(parts[1])
+        except ValueError:
+            publisher.send_message(chat_id, "Некорректный ID.")
+            return
+        # Use callback handler logic without callback query
+        fake_cb = {"id": "", "data": f"approve:{mod_id}", "message": {"chat": {"id": chat_id}, "message_id": ""}, "from": {"id": user_id}}
+        handle_callback(fake_cb, conn)
+        publisher.send_message(chat_id, f"Запись {mod_id} обработана.")
+    elif cmd == "/reject" and len(parts) >= 2:
+        try:
+            mod_id = int(parts[1])
+        except ValueError:
+            publisher.send_message(chat_id, "Некорректный ID.")
+            return
+        reason = " ".join(parts[2:]).strip()
+        with conn:
+            set_status(conn, mod_id, REJECTED)
+        publisher.send_message(
+            chat_id,
+            f"Запись {mod_id} отклонена." + (f" Причина: {reason}" if reason else ""),
+        )
+        logger.info("[REJECTED] id=%d by %s reason=%s", mod_id, user_id, reason)
+    elif cmd == "/stats":
+        cur = conn.execute("SELECT status, COUNT(*) as c FROM moderation_queue GROUP BY status")
+        rows = cur.fetchall()
+        lines = [f"{r['status']}: {r['c']}" for r in rows]
+        resp = "Статистика:\n" + "\n".join(lines)
+        publisher.send_message(chat_id, resp)
+    else:
+        publisher.send_message(chat_id, "Неизвестная команда.")
+
+
+def process_updates_once(conn: sqlite3.Connection, *, timeout: int = 20) -> None:
+    """
+    Обрабатывает callback_query из getUpdates один раз (с long-poll до timeout).
+    """
+    last = _get_state(conn, "last_update_id")
+    offset = int(last) + 1 if last is not None else None
+    j = _tg_get_updates(offset=offset, timeout=timeout)
+    if not j:
+        return
+    results = j.get("result") or []
+    max_update_id = None
+    for upd in results:
+        upd_id = upd.get("update_id")
+        if max_update_id is None or upd_id > max_update_id:
+            max_update_id = upd_id
+        if "callback_query" in upd:
+            try:
+                handle_callback(upd["callback_query"], conn)
+            except Exception as ex:
+                logger.exception("Ошибка обработки callback_query: %s", ex)
+        elif "message" in upd:
+            try:
+                handle_message(upd["message"], conn)
+            except Exception as ex:
+                logger.exception("Ошибка обработки message: %s", ex)
+    if max_update_id is not None:
+        _set_state(conn, "last_update_id", str(max_update_id))
+
+
+# --------------- Utils ---------------
+
+def html_escape(s: str) -> str:
+    import html as _html
+    return _html.escape(s or "", quote=True)