--- conflicted
+++ resolved
@@ -8,16 +8,13 @@
 import asyncio
 import os
 import time
-<<<<<<< HEAD
 from typing import Dict, Iterable
-=======
 from typing import Iterable, Dict
 from urllib.parse import urljoin
 
 import feedparser
 import requests
 from bs4 import BeautifulSoup
->>>>>>> c2b61274
 
 from telegram import Bot
 from telegram.error import TelegramError
