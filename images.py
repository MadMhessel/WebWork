--- conflicted
+++ resolved
@@ -13,12 +13,9 @@
 except Exception:  # pragma: no cover
     Image = None  # type: ignore
 
-<<<<<<< HEAD
 import sqlite3
 from . import config, db
-=======
 from . import config
->>>>>>> 2f9e2499
 from .fetcher import HTTP_SESSION, DEFAULT_TIMEOUT
 
 log = logging.getLogger(__name__)
@@ -115,10 +112,7 @@
             return row["tg_file_id"], row["hash"]
 
     try:
-<<<<<<< HEAD
-=======
         # HEAD check for type and length
->>>>>>> 2f9e2499
         head = HTTP_SESSION.head(image_url, timeout=DEFAULT_TIMEOUT, allow_redirects=True)
         ctype = head.headers.get("Content-Type", "")
         if head.status_code != 200 or not ctype.startswith("image/"):
