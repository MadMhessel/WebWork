--- conflicted
+++ resolved
@@ -12,19 +12,12 @@
 from urllib.parse import urljoin, urlparse
 
 try:
-<<<<<<< HEAD
     from . import config, db, context_images, net  # type: ignore
-=======
-    from . import config, db, context_images  # type: ignore
->>>>>>> cc32ce1a
 except Exception:  # pragma: no cover
     import config  # type: ignore
     import db  # type: ignore
     import context_images  # type: ignore
-<<<<<<< HEAD
     import net  # type: ignore
-=======
->>>>>>> cc32ce1a
 
 try:
     from PIL import Image  # type: ignore
