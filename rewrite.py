--- conflicted
+++ resolved
@@ -29,18 +29,8 @@
 
     global _rewriter
     if _rewriter is None:
-<<<<<<< HEAD
         topic_hint = "строительство, инфраструктура, ЖК, дороги, мосты"
         _rewriter = Rewriter(cfg, topic_hint=topic_hint)
-=======
-        enabled = bool(getattr(cfg, "YANDEX_REWRITE_ENABLED", False))
-        creds_ok = bool(getattr(cfg, "YANDEX_API_KEY", ""))
-        if enabled and creds_ok:
-            topic_hint = "строительство, инфраструктура, ЖК, дороги, мосты"
-            _rewriter = Rewriter(topic_hint=topic_hint)
-        else:
-            _rewriter = None
->>>>>>> df5e7875
     return _rewriter
 
 
@@ -63,11 +53,6 @@
             cfg, "REGION_HINT", "Нижегородская область, Нижний Новгород"
         )
         rw = _instance(cfg)
-<<<<<<< HEAD
-=======
-        if rw is None:
-            return clean_html_tags(_FIGURE_RE.sub(" ", original))
->>>>>>> df5e7875
         return rw.rewrite("", original, max_len, region)
     except Exception as exc:  # pragma: no cover - defensive
         log.exception(
@@ -97,14 +82,7 @@
         title = out.get("title", "")
         body = out.get("content", "")
         rw = _instance(cfg)
-<<<<<<< HEAD
         out["content"] = rw.rewrite(title, body, max_len, region)
-=======
-        if rw is None:
-            out["content"] = clean_html_tags(_FIGURE_RE.sub(" ", body))
-        else:
-            out["content"] = rw.rewrite(title, body, max_len, region)
->>>>>>> df5e7875
         return out
     except Exception as exc:  # pragma: no cover - defensive
         log.exception(
