--- conflicted
+++ resolved
@@ -228,11 +228,7 @@
             "src_url, hash, width, height, tg_file_id, created_at"  # columns
             ") VALUES (?,?,?,?,?,COALESCE((SELECT created_at FROM images_cache WHERE src_url=?), strftime('%s','now')))"
         ),
-<<<<<<< HEAD
         (norm, img_hash, width, height, tg_file_id, norm),
-=======
-        (src_url, img_hash, width, height, tg_file_id, src_url),
->>>>>>> cc32ce1a
     )
     conn.commit()
 
