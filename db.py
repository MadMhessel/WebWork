--- conflicted
+++ resolved
@@ -111,9 +111,7 @@
     Returns row id or None if ignored due to UNIQUE(url) conflict.
     Expected keys: url, guid, title, title_hash, content, source, published_at, image_url
     """
-<<<<<<< HEAD
     fields = ("url","guid","title","title_hash","content","source","published_at","image_url")
-=======
     fields = (
         "url",
         "guid",
@@ -124,7 +122,6 @@
         "published_at",
         "image_url",
     )
->>>>>>> 16163d7c
     values = tuple(item.get(k) for k in fields)
     cur = conn.execute(
         """
